--- conflicted
+++ resolved
@@ -2,15 +2,12 @@
 
 ## Next release
 
-<<<<<<< HEAD
 - feat: gas price provider added for block production
 - feat: l1 sync service
 - feat: gas price worker for l1
 - test: tests added for eth client and event subscription
-=======
 - test: add tests crate `db`
 - fix: #225
->>>>>>> 62cd8a94
 - feat: experimental block production and mempool
 - refactor: L1BlockMetric is intialized inside the EthereumClient new function
 - refactor: BlockMetrics divided in L1BlockMetrics and BlockMetrics
