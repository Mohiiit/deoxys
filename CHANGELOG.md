--- conflicted
+++ resolved
@@ -2,7 +2,6 @@
 
 ## Next release
 
-<<<<<<< HEAD
 - feat: types in `mp-transactions` impl a method to get their version
 - feat: make L1 gas price a `const` of the `RuntimeConfig`
 - fix: broken class hashes and contracts in genesis
@@ -13,10 +12,8 @@
 - chore(primitives/commitment): remove crate
 - chore(primitives/block/header): remove starknet-trie dependent fields
 - refacto(primitives/db): add a temporary way to get a fake global state root
-=======
 - feat(rpc): add starknet_version and eth_l1_gas_fee on block header
 - fix(spec_version): spec version now returning 0.5.1
->>>>>>> 8f746a95
 - chore: feature flags for avail and celestia DA
 - feat(rpc): added support for v0.5.1 JSON-RPC specs
 - feat(rpc): added ordered messages/events in trace fields
