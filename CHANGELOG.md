git # Deoxys Changelog

## Next release

<<<<<<< HEAD
- feat(bonsai): Bumped bonsai lib to latest opti
=======
- refactor(generic): reduced runtime dependence on generics
>>>>>>> 9d8b2699
- fix(sync): Cleaned mc-sync isolating fetch process + added shared SyncStatus
- feat(self-hosted): host our own runner
- fix(deps): Removed unused dependencies
- feat(multi-trie): Added support for persistent storage tries
- feat(pending): added support for pending blocks in RPC requests
- perf(l2 sync): parallel fetching of blocks, classes, state updates
- fix l1 thread to reflect correct state_root, block_number, block_hash
- fix: remove gas_price and update starknet-rs from fork (temporary fix)
- fix(root): got state root to work (does not support class root yet)
- refactor(substrate_hash): Substrate hash is now retrieved via rpc client in
  `l2.rs`
- fix(worflows): fix toolchain and cache issue
- feat: Removal of the hardcoded mainnet configuration
- refactor: pass new CI
- fix(workflows): Fix deoxys CI
- feat(rpc): add_invoke_tx, add_deploy_account_tx, add_declare_tx
- feat(rpc): tx_receipt, re-execute tx
- feat(script): added CI scripts for starting Deoxys and comparing JSON RPC
  calls
- perf(verify_l2): parallelized l2 state root update
- perf(state_commitment): parallelized state commitment hash computations
- fix(L1): fix l1 thread with battle tested implementation + removed l1-l2
- fix: update and store ConfigFetch in l2 sync(), chainId rpc call
- fix: get_events paging with continuation_token
- fix(class): #125
- fix(getStorageAt): #28
- fix(genesis): #107
- fix(class): #32 #33 #34
- fix(class): #116
- feat(class): download classes from sequencer
- feat: update and store highest block hash and number from sequencer
- feat: store events in block, return events in call get_transaction_receipt
- fix: updating outdated links to external resources in documentation
- feat(client/data-availability): implement custom error handling
- fix: get_block_by_block_hash then default rather than error
- feat(rpc): added `get_state_update` real values from DA db
- feat: add transparent representation to `Felt252Wrapper`
- feat(rpc/trace_api): add `trace_block_transaction`
- chore(db): changed the way hashes are encoded
- feat(rpc/trace_api): add `trace_transaction`

## v0.7.0

- chore: release v0.7.0
- refacto: remove abusive `TryInto` impl
- dev: optimize tx trace creation
- dev: make Madara std compatible
- CI: fix taplo version
- chore: add cache usage for `getEvents` and `getTransactionReceipt`
- fix: cairo1 contracts should be identified by their sierra class hash
- fix(cli): repair broken cli for da conf
- feat(client): on `add_declare_transaction` store sierra contract classes in
  the madara backend
- chore: use struct error in client/db
- fix: don't ignore Sierra to CASM mapping in genesis config
- refacto: early exit txs fee estimation when one fails
- dev: fix linter warning in README.md
- fix: remove waiting loop from `getTxReceipt`
- feat: types in `mp-transactions` impl a method to get their version
- feat: make L1 gas price a `const` of the `RuntimeConfig`
- fix: broken class hashes and contracts in genesis
- refactor: rename LAST_SYNCED_L1_BLOCK to be more clear
- chore: add headers to da calldata, fix eth da in sovereign mode
- refacto(simulate_tx): move logic to the client
- chore: added ca-certificate in DockerFile for SSL related issues
- chore(primitives/commitment): remove crate
- chore(primitives/block/header): remove starknet-trie dependent fields
- refacto(primitives/db): add a temporary way to get a fake global state root
- feat(rpc): add starknet_version and eth_l1_gas_fee on block header
- fix(spec_version): spec version now returning 0.5.1
- chore: feature flags for avail and celestia DA
- feat(rpc): added support for v0.5.1 JSON-RPC specs
- feat(rpc): added ordered messages/events in trace fields
- feat(rpc): support for starknet.rs v0.5.1 version
- feat(rpc): added execution resources in trace fields
- feat(rpc): added state diff field in trace fields
- refactor: removed benchmarking folder and traces of CI pipeline
- fix: decouple is_query into is_query and offset_version
- feat: add sierra to casm class hash mapping to genesis assets
- chore: remove ArgentMulticall from genesis assets
- feat: remove `seq_addr_updated` from `GenesisData`
- chore: added prometheus metrics for da layer
- chore: bump celestia rpc crate version
- fix(DA): run the proof first then the state update
- fix: `prove_current_block` is called after `update_state`
- ci: add foundry ci task to push workflow
- fix: first tx for non deployed account is valid
- fix: incorrect base url for fetching config
- feat: add predeployed accounts to genesis state
- feat(rpc): Added starknet_simulateTransactions
- fix: Change serialization of bitvec to &[u8] in merkle tree to avoid memory
  uninitialized
- chore: change SCARB config version for foundry CI
- feat(da): update da calldata encoding to v0.11.0 spec, da conf examples, da
  conf flag, da-tests in CI
- refactor: use `map` in `estimate_fee` to stop computation on error
- fix(node/commands): md5 are also checked when running setup --from-local
- feat(data-availability): extend eth config with poll interval
- fix(snos-output): expose snos codec, remove unused `get_starknet_messages`
  runtime method, and unnecessary mp-snos-output dependencies
- feat(program-hash): add new pallet constant for Starknet OS progam hash;
  expose runtime getter method; add dedicated crate to manage versions
- feat(runtime): expose fee token address getter method
- feat(settlement): run client thread responsible for pushing state updates and
  messaging on Ethereum
- feat(settlement): starknet core contract tests with anvil sandbox
- fix(rpc-test): incorrect node url
- feat(settlement): e2e test with Madara node settling on Ethereum contract
- refactor: use `map` in `estimate_fee` to stop computation on error
- fix: `tempdir` crate has been deprecated; use `tempfile` instead
- dev: add avail and celestia crates behind a feature flag
- dev: replace md5 with sha3_256 hash function
- feat: fixing getNonce Rpc Call and adding a new test
- refactor: use Zaun crate for Starknet core contract bindings
- refactor: use Anvil sandbox from Zaun crate
- feat(rpc): estimateMessageFee RPC call implementation

## v0.6.0

- chore: release v0.6.0
- refacto: substrate/starknet names in rpc library
- feat(rpc): Added starknet_getTransactionStatus and removed
  starknet_pendingTransactions
- feat(rpc): add starknet_specVersion rpc + added test for future support
- docs: Added v0.6.0-rc5 documentation above the rpc method functions
- dev(deps): bump starknet rs, use Eq for EmmitedEvents comparaison
- test(rust-rpc-test): use undeclared contracts for declare transactions testing
- build: update blockifier, fix divergent substrat block hash
- chore: remove tests that run in wasm and native, only wasm from now
- chore: split StarknetRpcApi trait in two, like in openRPC specs
- refacto: move starknet runtime api in it's own crate
- chore: update README.md and getting-started.md
- chore: remove crates that have been copy-pasted from plkdtSDK
- feat(rpc): return deployed contract address and actual fee in transaction
  receipt
- fix: Wait for 1 minute for transaction to be processed in
  get_transaction_receipt rpc
- ci: Fix starknet foundry sncast not found
- fix: Ensure transaction checks are compatible with starknet-rs
- ci: Run Starknet Foundry tests against Madara RPC
- fix: add name, symbol and decimals to fee token storage
- fix: dependencies for dockerfile and binaries
- docs: add translation of madara beast article to spanish
- chore: update starknet-js version in faucet-setup docs
- dev(compilation): add incremental compilation
- feat(rpc): add support for bulk estimate fee
- feat: add argent multicall contract to genesis
- chore(data-availability): update avail-subxt to version 0.4.0
- fix(ci): setup should fetch files from local config
- chore: deprecate `madara-app` and `madara-dev-explorer` modules
- chore(data-availability-avail): implement fire and forget, and add ws
  reconnection logic
- chore: update `polkadot-sdk` to `release-polkadot-v1.3.0`
- feat: fallback default file for DA and Settlement configuration files

## v0.5.0

- chore: release v0.5.0
- test: add transaction pool logic unit tests
- feat(client): spawn a task that listen to storage changes and build the
  resulting commiment state diff for each block
- dev(StarknetRPC): log error received from node before mapping to
  InternalServerError
- fix: change 'nonce too high' to log in debug instead of info
- chore: update deps, vm ressource fee cost are now FixedU128, and stored in an
  hashmap
- ci: change jobs order in the workflow
- ci: run integrations tests in the same runner as build
- ci: replace ci cache with rust-cache
- fix(transactions): remove `nonce` field from InvokeV0 tx
- feat(transactions): don't enforce ordering in validate_unsigned for invokeV0
- test(pallet): add function to get braavos hash
- fix: event commitment documentation typo
- ci: added testing key generation in the ci
- fix(starknet-rpc-test): init one request client per runtime
- test: validate Nonce for unsigned user txs
- fix: fixed declare V0 placeholder with the hash of an empty list of felts
- feat(cli): `run` is the by default command when running the `madara` bin
- refacto(cli): `run` and `setup` commands are defined in their own files
- refacto(cli): `run.testnet` argument removed in favor of the substrate native
  `chain` arg
- feat(cli): `run.fetch_chain_spec` argument removed in favor of the substrate
  native `chain` arg
- feat(cli): `setup` require a source file, either from an url or a path on the
  local filesystem
- chore(cli): use `Url`, `Path` and `PathBuf` types rather than `String`
- refacto(cli): moved the pallet/chain_spec/utils methods to the node crate
- feat(cli): `madara_path` arg has been remove, we use the substrate native
  `base_path` arg instead
- feat(cli): sharingan chain specs are loaded during the compilation, not
  downloaded from github
- refacto(pallet/starknet): `GenesisLoader` refactored as `GenesisData` + a
  `base_path` field
- feat(cli): for `run` param `--dev` now imply `--tmp`, as it is in substrate
- test(starknet-rpc-test): run all tests against a single madara node
- fix(service): confusing message when node starts (output the actual sealing
  method being used)
- refactor(sealing): how the sealing mode is passed into runtime
- feat(sealing): finalization for instant sealing
- test(starknet-js-test): run basic starknetjs compatibility tests again the
  madara node
- feat(cache-option): add an option to enable aggressive caching in command-line
  parameters

## v0.4.0

- chore: release v0.4.0
- feat: better management of custom configurations for genesis assets
- feat: use actual vm resource costs
- fix: add setup and run for rpc tests
- fix: fix clap for run command
- fix: add `madara_path` flag for setup command
- fix: add official references to configs files
- fix: cargo update and `main` branch prettier fix
- fix: fix sharingan chain spec
- fix: update madara infra to main branch
- fix: update `Cargo.lock`
- fix: rpc test failing
- refactor: exported chain id constant in mp-chain-id crate and added one for
  SN_MAIN
- ci: disable pr close workflow
- ci: add ci verification for detecting genesis changes and config hashes
- test: add e2e test for `estimate_fee`

## v0.3.0

- chore: release v0.3.0
- chore: big transaction type refactoring
- chore: split `primitives` crates into multiple smaller crates
- chore: improve logging about transaction when nonce is too high
- chore: add real class hash values for genesis config
- fix: use specific commit for avail and celestia
- fix: change dep of rustdoc on push
- fix: initial_gas set to max_fee and fixed fee not being charged when max_fee=0
- fix: correct value of compiled_class_hash in RPCTransaction
- fix: std feature import in transactions crate
- fix: replace all calls to `transmute` by calls `from_raw_parts`
- fix: estimate_fee should make sure all transaction have a version being
  2^128 + 1 or 2^128+2 depending on the tx type
- feat: modify the hash_bytes functions in `poseidon` and `pedersen` for dynamic
  data length
- feat: print development accounts at node startup
- feat: unification of the DA interface
- feat: bump starknet-core to 0.6.0 and remove InvokeV0
- feat: use resolver 2 for cargo in the workspace
- feat: impl tx execution and verification as traits
- perf: reduce the amount of data stored in the runtime and use the Substrate
  block to as source of data in the client
- perf: use perfect hash function in calculate_l1_gas_by_vm_usage
- build: restructure code for rust latest version
- build: bump rustc nightly version to 1.74 date
- buid: add rust-analyzer to toolchain components
- ci: scope cache by branch and add cache cleanup
- ci: increase threshold for codecov to 1%
- test: add `starknet-rpc-test` crate to the workspace
- test: add test to check tx signed by OZ account can be signed with Argent pk
- buid: add rust-analyzer to toolchain components
- ci: increase threshold for codecov to 1%
- replace all calls to `transmute` by calls `from_raw_parts`
- big transaction type refactoring
- impl tx execution and verification as traits
- reduce the amount of data stored in the runtime and use the Substrate block to
  as source of data in the client
- perf: use perfect hash function in calculate_l1_gas_by_vm_usage
- chore: add tests for tx hashing
- split `primitives` crates into multiple smaller crates
- fix: std feature import in transactions crate
- chore: improve logging about transaction when nonce is too high
- fix: rpc tests and background node run
- test: add tests for simulate tx offset
- test: add tests for tx hashing
- fix: bring back messages in transaction receipts
- feat: starknet os program output primitive

## v0.2.0

- add-contributors: `0xAsten`, `m-kus`, `joaopereira12`, `kasteph`
- ci: add verification if build-spec is working
- ci: added wasm to test
- ci: disable benchmark for pushes and pr's
- ci: fix docker and binaries build
- ci: don't enforce changelog on PR's with label `dependencies`
- doc: added translation of madara beast article.md to portuguese and russian
- doc: app chain template added in README
- fix: RPC getClassAt cairo legacy program code encoding
- fix: build-spec not working by setting the madara-path always and fetching
  relevant files
- fix: events are emitted in correct sequential order
- fix: expected event idx in continuation tokens in test responses
- fix: update RPC URL to use localhost instead of 0.0.0.0 in hurl.config file
- fix: update the default port for running Madara locally in getting-started.md
  file from 9933 to 9944.
- fix: replace the 0 initial gas value with u128::MAX because view call
  entrypoints were failing
- chore: remove global state root
- chore: cairo-contracts compilation scripts & docs are updated, cairo_0
  contracts recompiled
- chore: rebase of core deps and 0.12.1

## v0.1.0

- ci: rm codespell task and rm .codespellignore
- feat: refactor flags on tests
- feat: fetch config files from gh repo
- refactor: remove config files from the code
- ci: stop closing stale issues
- ci: reactivate changelog enforcement
- cli: change dev flag behaviour and created alias for base and madara path
- configs: fix genesis.json refs to link the config folder
- ci: downgraded windows runner to windows-latest
- ci: added windows binaries build and upload the binaries to the release page
- ci: add `CHANGELOG.md` and enforce it is edited for each PR on `main`
- fix: removed `madara_runtime` as a dependency in the client crates and make
  errors more expressive
- fix: state root bug fix where the tree was stored in runtime _before_ being
  committed
- feat: add a `genesis_loader` for the node and mocking
- feat: add `madara_tsukuyomi` as a submodule
- branding: use new logo in the README
- dev: Get the block status from the actual block in get_block_with_tx_hashes
- fix: l1-l2 messaging
- dev : clean contracts and compiled files<|MERGE_RESOLUTION|>--- conflicted
+++ resolved
@@ -2,11 +2,8 @@
 
 ## Next release
 
-<<<<<<< HEAD
 - feat(bonsai): Bumped bonsai lib to latest opti
-=======
 - refactor(generic): reduced runtime dependence on generics
->>>>>>> 9d8b2699
 - fix(sync): Cleaned mc-sync isolating fetch process + added shared SyncStatus
 - feat(self-hosted): host our own runner
 - fix(deps): Removed unused dependencies
