--- conflicted
+++ resolved
@@ -21,12 +21,9 @@
   "crates/client/mapping-sync",
   "crates/client/storage",
   "crates/client/transaction-pool",
-<<<<<<< HEAD
   "crates/client/deoxys",
   "crates/client/starknet_client",
-=======
   "starknet-rpc-test",
->>>>>>> fa9bf112
 ]
 
 [profile.release]
@@ -205,8 +202,9 @@
 parking_lot = "0.12.1"
 async-trait = "0.1.73"
 indexmap = { git = "https://github.com/bluss/indexmap", rev = "ca5f848e10c31e80aeaad0720d14aa2f6dd6cfb1", default-features = false }
-<<<<<<< HEAD
-num-traits = "0.2.8"
+num-traits = "0.2.16"
+num-bigint = "0.4.4"
+phf = { version = "0.11", default-features = false }
 
 # Deoxys
 mc-deoxys = { path = "crates/client/deoxys" }
@@ -236,7 +234,6 @@
 itertools = "0.10.5"
 strum_macros = "0.25.2"
 tempfile = "3.3.0"
-num-bigint = "0.4"
 async-stream = "0.3.3"
 axum = "0.6.12"
 base64 = "0.13.0"
@@ -256,7 +253,6 @@
 once_cell = "1.17.1"
 paste = "1.0.9"
 primitive-types = "0.12.1"
-parity-scale-codec = "3.5.0"
 prometheus-parse = "0.2.4"
 regex = "1.9.0"
 rustc-hex = "2.1.0"
@@ -267,9 +263,4 @@
 strum = "0.25.0"
 tokio-stream = "0.1.8"
 tracing-subscriber = "0.3.16"
-tower = "0.4"
-=======
-num-traits = "0.2.16"
-num-bigint = "0.4.4"
-phf = { version = "0.11", default-features = false }
->>>>>>> fa9bf112
+tower = "0.4"