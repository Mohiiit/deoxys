--- conflicted
+++ resolved
@@ -185,62 +185,8 @@
         }
 
         /// The block is being initialized. Implement to have something happen.
-<<<<<<< HEAD
-        fn on_initialize(_: T::BlockNumber) -> Weight {
-            // log!(info, "{:?}", Decode::decode(&mut frame_system::Pallet::<T>::digest().logs()[0]));
-            // if frame_system::Pallet::<T>::digest().logs().len() == 1 {
-
-            // 	match &frame_system::Pallet::<T>::digest().logs()[0] {
-            // 		DigestItem::PreRuntime(mp_digest_log::MADARA_ENGINE_ID ,encoded_data) => {
-
-            // 			if let Ok(block) = mp_starknet::block::Block::decode(&mut encoded_data.as_slice()) {
-            // 				let block_transactions = block.transactions();
-            // 				for tx in block_transactions {
-            // 				    let tx_type = tx.tx_type.clone();
-            // 				    let contract_class: Option<ContractClass> = match tx.contract_class.clone() {
-            // 				        Some(wrapper) => {
-            // 				            match ContractClass::try_from(wrapper) {
-            // 				                Ok(contract_class) => Some(contract_class),
-            // 				                Err(e) => {
-            // 				                    log!(info,"Error while converting ContractClassWrapper to ContractClass:
-            // {:?}", e); 				                    None
-            // 				                }
-            // 				            }
-            // 				        },
-            // 				        None => None,
-            // 				    };
-
-            // 				    // Self::validate_tx(tx.clone(), tx_type.clone()).expect(
-            // 				    //     "pre-block transaction verification failed; the block cannot be built",
-            // 				    // );
-            //                     // let block_context = Self::get_block_context();
-            // 				    // match tx.execute(
-            //                     //     &mut BlockifierStateAdapter::<T>::default(),
-            //                     //     &block_context,
-            //                     //     tx_type,
-            //                     //     contract_class,
-            //                     // ) {
-            //                     //     Ok(v) => {
-            //                     //         log!(debug, "Transaction executed successfully: {:?}", v);
-            //                     //     }
-            //                     //     Err(e) => {
-            //                     //         log!(error, "Transaction execution failed: {:?}", e);
-            //                     //         return Weight::zero(); //error
-            //                     //     }
-            //                     // }
-            //                 }
-            //             } else {
-            //                 log!(info, "PreRuntime digest is not a block");
-            //             }
-            //         }
-            //         _ => {
-            //             log!(info, "No PreRuntime Digest found");
-            //         }
-            //     }
-            // }
-=======
         fn on_initialize(_: BlockNumberFor<T>) -> Weight {
->>>>>>> a4f2b54d
+            log!(info, "Initializing block.");
             Weight::zero()
         }
 
@@ -253,9 +199,8 @@
         /// See: `<https://docs.substrate.io/reference/how-to-guides/offchain-workers/>`
         /// # Arguments
         /// * `n` - The block number.
-<<<<<<< HEAD
-        fn offchain_worker(n: T::BlockNumber) {
-            // log!(info, "Running offchain worker at block {:?}.", n);
+        fn offchain_worker(n: BlockNumberFor<T>) {
+            log!(info, "Running offchain worker at block {:?}.", n);
 
             // match Self::process_l1_messages() {
             //     Ok(_) => log!(info, "Successfully executed L1 messages"),
@@ -266,20 +211,6 @@
             //         _ => log!(error, "Failed to execute L1 messages: {:?}", err),
             //     },
             // }
-=======
-        fn offchain_worker(n: BlockNumberFor<T>) {
-            log!(info, "Running offchain worker at block {:?}.", n);
-
-            match Self::process_l1_messages() {
-                Ok(_) => log!(info, "Successfully executed L1 messages"),
-                Err(err) => match err {
-                    offchain_worker::OffchainWorkerError::NoLastKnownEthBlock => {
-                        log!(info, "No last known Ethereum block number found. Skipping execution of L1 messages.")
-                    }
-                    _ => log!(error, "Failed to execute L1 messages: {:?}", err),
-                },
-            }
->>>>>>> a4f2b54d
         }
     }
 
