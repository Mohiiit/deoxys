//! Definition of the runtime API for the Starknet pallet.

#![cfg_attr(not(feature = "std"), no_std)]
// Adding allow unused type parameters to avoid clippy errors
// generated by the `decl_runtime_apis` macro.
// Specifically, the macro generates a trait (`StarknetRuntimeApi`) with unused type parameters.
#![allow(clippy::extra_unused_type_parameters)]

use alloc::sync::Arc;

use blockifier::execution::contract_class::ContractClass;
use blockifier::transaction::objects::TransactionExecutionInfo;
use mp_felt::Felt252Wrapper;
use mp_transactions::{HandleL1MessageTransaction, Transaction, UserTransaction};
use sp_api::BlockT;
pub extern crate alloc;
use alloc::string::String;
use alloc::vec::Vec;

<<<<<<< HEAD
use mp_contract::ContractAbi;
use mp_simulations::{SimulatedTransaction, SimulationFlags};
=======
use mp_simulations::{PlaceHolderErrorTypeForFailedStarknetExecution, SimulationFlags};
>>>>>>> ab4fecd9
use sp_runtime::DispatchError;
use starknet_api::api_core::{ChainId, ClassHash, ContractAddress, EntryPointSelector, Nonce};
use starknet_api::block::{BlockNumber, BlockTimestamp};
use starknet_api::hash::{StarkFelt, StarkHash};
use starknet_api::state::StorageKey;
use starknet_api::transaction::{Calldata, Event as StarknetEvent, Fee, MessageToL1, TransactionHash};

#[derive(parity_scale_codec::Encode, parity_scale_codec::Decode, scale_info::TypeInfo)]
pub enum StarknetTransactionExecutionError {
    ContractNotFound,
    ClassAlreadyDeclared,
    ClassHashNotFound,
    InvalidContractClass,
    ContractError,
}

sp_api::decl_runtime_apis! {
    pub trait StarknetRuntimeApi {
        /// Returns the nonce associated with the given address in the given block
        fn nonce(contract_address: ContractAddress) -> Nonce;
        /// Returns a storage slot value
        fn get_storage_at(address: ContractAddress, key: StorageKey) -> Result<StarkFelt, DispatchError>;
        /// Returns a `Call` response.
        fn call(address: ContractAddress, function_selector: EntryPointSelector, calldata: Calldata) -> Result<Vec<Felt252Wrapper>, DispatchError>;
        /// Returns the contract class hash at the given address.
        fn contract_class_hash_by_address(address: ContractAddress) -> ClassHash;
        /// Returns the contract abi for the given class hash
        fn contract_abi_by_class_hash(class_hash: ClassHash) ->
        Option<ContractAbi>;
        /// Returns the contract class for the given class hash.
        fn contract_class_by_class_hash(class_hash: ClassHash) -> Option<ContractClass>;
        /// Returns the chain id.
        fn chain_id() -> Felt252Wrapper;
        /// Returns the Starknet OS Cairo program hash.
        fn program_hash() -> Felt252Wrapper;
        /// Returns the Starknet config hash.
        fn config_hash() -> StarkHash;
        /// Returns the fee token address.
        fn fee_token_address() -> ContractAddress;
        /// Returns fee estimate
        fn estimate_fee(transactions: Vec<UserTransaction>) -> Result<Vec<(u64, u64)>, DispatchError>;
        /// Returns message fee estimate
        fn estimate_message_fee(message: HandleL1MessageTransaction) -> Result<(u128, u64, u64), DispatchError>;
        /// Simulates transactions and returns their trace
        fn simulate_transactions(transactions: Vec<UserTransaction>, simulation_flags: SimulationFlags) -> Result<Vec<Result<TransactionExecutionInfo, PlaceHolderErrorTypeForFailedStarknetExecution>>, DispatchError>;
        /// Filters extrinsic transactions to return only Starknet transactions
        ///
        /// To support runtime upgrades, the client must be unaware of the specific extrinsic
        /// details. To achieve this, the client uses an OpaqueExtrinsic type to represent and
        /// manipulate extrinsics. However, the client cannot decode and filter extrinsics due to
        /// this limitation. The solution is to offload decoding and filtering to the RuntimeApi in
        /// the runtime itself, accomplished through the extrinsic_filter method. This enables the
        /// client to operate seamlessly while abstracting the extrinsic complexity.
        fn extrinsic_filter(xts: Vec<<Block as BlockT>::Extrinsic>) -> Vec<Transaction>;
        fn get_index_and_tx_for_tx_hash(xts: Vec<<Block as BlockT>::Extrinsic>, chain_id: Felt252Wrapper, tx_hash: Felt252Wrapper) -> Option<(u32, Transaction)>;
        /// Returns events, call with index from get_index_and_tx_for_tx_hash method
        fn get_events_for_tx_by_index(tx_index: u32) -> Option<Vec<StarknetEvent>>;

        /// Return the list of StarknetEvent evmitted during this block, along with the hash of the starknet transaction they bellong to
        ///
        /// `block_extrinsics` is the list of all the extrinsic executed during this block, it is used in order to match
        fn get_starknet_events_and_their_associated_tx_hash(block_extrinsics: Vec<<Block as BlockT>::Extrinsic>, chain_id: Felt252Wrapper) -> Vec<(Felt252Wrapper, StarknetEvent)>;
        /// Return the outcome of the tx execution
        fn get_tx_execution_outcome(tx_hash: TransactionHash) -> Option<Vec<u8>>;
        /// Return the block context
        fn get_block_context() -> BlockContext;
        /// Return is fee disabled in state
        fn is_transaction_fee_disabled() -> bool;
        /// Return messages sent to L1 during tx execution
        fn get_tx_messages_to_l1(tx_hash: TransactionHash) -> Vec<MessageToL1>;
        /// Check if L1 Message Nonce has not been used
        fn l1_nonce_unused(nonce: Nonce) -> bool;
    }

    pub trait ConvertTransactionRuntimeApi {
        /// Converts the transaction to an UncheckedExtrinsic for submission to the pool.
        fn convert_transaction(transaction: UserTransaction) -> <Block as BlockT>::Extrinsic;

        /// Converts the L1 Message transaction to an UncheckedExtrinsic for submission to the pool.
        fn convert_l1_transaction(transaction: HandleL1MessageTransaction, fee: Fee) -> <Block as BlockT>::Extrinsic;

        /// Converts the DispatchError to an understandable error for the client
        fn convert_error(error: DispatchError) -> StarknetTransactionExecutionError;
    }
}

#[derive(Clone, Debug, parity_scale_codec::Encode, parity_scale_codec::Decode, scale_info::TypeInfo)]
pub struct BlockContext {
    pub chain_id: String,
    pub block_number: u64,
    pub block_timestamp: u64,

    // Fee-related.
    pub sequencer_address: ContractAddress,
    pub fee_token_address: ContractAddress,
    pub vm_resource_fee_cost: Vec<(String, sp_arithmetic::fixed_point::FixedU128)>,
    pub gas_price: u128, // In wei.

    // Limits.
    pub invoke_tx_max_n_steps: u32,
    pub validate_max_n_steps: u32,
    pub max_recursion_depth: u32,
}

#[cfg(feature = "std")]
use std::collections::HashMap;

#[cfg(not(feature = "std"))]
use hashbrown::HashMap;

impl From<BlockContext> for blockifier::block_context::BlockContext {
    fn from(value: BlockContext) -> Self {
        Self {
            chain_id: ChainId(value.chain_id),
            block_number: BlockNumber(value.block_number),
            block_timestamp: BlockTimestamp(value.block_timestamp),
            sequencer_address: value.sequencer_address,
            fee_token_address: value.fee_token_address,
            vm_resource_fee_cost: Arc::new(HashMap::from_iter(value.vm_resource_fee_cost)),
            gas_price: value.gas_price,
            invoke_tx_max_n_steps: value.invoke_tx_max_n_steps,
            validate_max_n_steps: value.validate_max_n_steps,
            max_recursion_depth: value.max_recursion_depth,
        }
    }
}

impl From<blockifier::block_context::BlockContext> for BlockContext {
    fn from(value: blockifier::block_context::BlockContext) -> Self {
        Self {
            chain_id: value.chain_id.0,
            block_number: value.block_number.0,
            block_timestamp: value.block_timestamp.0,
            sequencer_address: value.sequencer_address,
            fee_token_address: value.fee_token_address,
            vm_resource_fee_cost: Vec::from_iter(value.vm_resource_fee_cost.iter().map(|(k, v)| (k.clone(), *v))),
            gas_price: value.gas_price,
            invoke_tx_max_n_steps: value.invoke_tx_max_n_steps,
            validate_max_n_steps: value.validate_max_n_steps,
            max_recursion_depth: value.max_recursion_depth,
        }
    }
}<|MERGE_RESOLUTION|>--- conflicted
+++ resolved
@@ -17,12 +17,8 @@
 use alloc::string::String;
 use alloc::vec::Vec;
 
-<<<<<<< HEAD
+use mp_simulations::{PlaceHolderErrorTypeForFailedStarknetExecution, SimulationFlags};
 use mp_contract::ContractAbi;
-use mp_simulations::{SimulatedTransaction, SimulationFlags};
-=======
-use mp_simulations::{PlaceHolderErrorTypeForFailedStarknetExecution, SimulationFlags};
->>>>>>> ab4fecd9
 use sp_runtime::DispatchError;
 use starknet_api::api_core::{ChainId, ClassHash, ContractAddress, EntryPointSelector, Nonce};
 use starknet_api::block::{BlockNumber, BlockTimestamp};
@@ -50,8 +46,7 @@
         /// Returns the contract class hash at the given address.
         fn contract_class_hash_by_address(address: ContractAddress) -> ClassHash;
         /// Returns the contract abi for the given class hash
-        fn contract_abi_by_class_hash(class_hash: ClassHash) ->
-        Option<ContractAbi>;
+        fn contract_abi_by_class_hash(class_hash: ClassHash) -> Option<ContractAbi>;
         /// Returns the contract class for the given class hash.
         fn contract_class_by_class_hash(class_hash: ClassHash) -> Option<ContractClass>;
         /// Returns the chain id.
@@ -68,6 +63,7 @@
         fn estimate_message_fee(message: HandleL1MessageTransaction) -> Result<(u128, u64, u64), DispatchError>;
         /// Simulates transactions and returns their trace
         fn simulate_transactions(transactions: Vec<UserTransaction>, simulation_flags: SimulationFlags) -> Result<Vec<Result<TransactionExecutionInfo, PlaceHolderErrorTypeForFailedStarknetExecution>>, DispatchError>;
+
         /// Filters extrinsic transactions to return only Starknet transactions
         ///
         /// To support runtime upgrades, the client must be unaware of the specific extrinsic
