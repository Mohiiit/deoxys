use std::path::PathBuf;

use frame_benchmarking_cli::{BenchmarkCmd, ExtrinsicFactory, SUBSTRATE_REFERENCE_HARDWARE};
use madara_runtime::Block;
use mc_data_availability::DaLayer;
use pallet_starknet::utils;
use sc_cli::{ChainSpec, RpcMethods, RuntimeVersion, SubstrateCli};

use crate::benchmarking::{inherent_benchmark_data, RemarkBuilder};
use crate::cli::{Cli, Subcommand, Testnet};
use crate::{chain_spec, constants, service};
impl SubstrateCli for Cli {
    fn impl_name() -> String {
        "Deoxys Node".into()
    }

    fn impl_version() -> String {
        env!("SUBSTRATE_CLI_IMPL_VERSION").into()
    }

    fn description() -> String {
        env!("CARGO_PKG_DESCRIPTION").into()
    }

    fn author() -> String {
        env!("CARGO_PKG_AUTHORS").into()
    }

    fn support_url() -> String {
        "madara.zone".into()
    }

    fn copyright_start_year() -> i32 {
        2017
    }

    fn load_spec(&self, id: &str) -> Result<Box<dyn sc_service::ChainSpec>, String> {
        Ok(match id {
            "dev" => {
                let enable_manual_seal = self.sealing.map(|_| true);
                Box::new(chain_spec::development_config(
                    enable_manual_seal,
                    self.run.madara_path.clone().expect("Failed retrieving madara_path"),
                )?)
            }
            "" | "local" | "madara-local" => Box::new(chain_spec::local_testnet_config(
                self.run.madara_path.clone().expect("Failed retrieving madara_path"),
            )?),
            path => Box::new(chain_spec::ChainSpec::from_json_file(std::path::PathBuf::from(path))?),
        })
    }

    fn native_runtime_version(_: &Box<dyn ChainSpec>) -> &'static RuntimeVersion {
        &madara_runtime::VERSION
    }
}

/// Parse and run command line arguments
pub fn run() -> sc_cli::Result<()> {
    let mut cli = Cli::from_args();

    // alias madara_path <> base_path
    // TODO also alias tmp (tmp generates random base_paths that are not specified within
    // the command)
    let madara_path = match (cli.run.madara_path.clone(), cli.run.run_cmd.shared_params.base_path.clone()) {
        (Some(madara_path), _) => {
            cli.run.run_cmd.shared_params.base_path = Some(madara_path.clone());
            madara_path.to_str().unwrap().to_string()
        }
        (_, Some(base_path)) => {
            cli.run.madara_path = Some(base_path.clone());
            base_path.to_str().unwrap().to_string()
        }
        _ => {
            let home_path = std::env::var("HOME").unwrap_or(std::env::var("USERPROFILE").unwrap_or(".".into()));
            let path = format!("{}/.madara", home_path);
            cli.run.run_cmd.shared_params.base_path = Some((path.clone()).into());
            cli.run.madara_path = Some((path.clone()).into());
            path
        }
    };

    if let Some(genesis_url) = cli.run.genesis_url.clone() {
        // can't copy extra genesis-assets atm
        // we can reuse #982 to create the standard to fetch relevant files
        utils::fetch_from_url(genesis_url, madara_path.clone() + "/configs/genesis-assets")?;
    } else {
        // TODO confirm with the CI that we are fetching all and fetch dynamically
        // Issue #982
        for file in constants::GENESIS_ASSETS_FILES {
            let src_path = utils::get_project_path();
            if let Ok(src_path) = src_path {
                let src_path = src_path + "/configs/genesis-assets/" + file;
                utils::copy_from_filesystem(src_path, madara_path.clone() + "/genesis-assets")?;
            } else {
                utils::fetch_from_url(
                    constants::GENESIS_ASSETS_URL.to_string() + file,
                    madara_path.clone() + "/genesis-assets",
                )?;
            }
        }
    }

    // TODO confirm with the CI that we are fetching all and fetch dynamically
    // Issue #982
    for file in constants::CAIRO_CONTRACTS_FILES {
        let src_path = utils::get_project_path();
        if let Ok(src_path) = src_path {
            let src_path = src_path + "/configs/cairo-contracts/" + file;
            utils::copy_from_filesystem(src_path, madara_path.clone() + "/cairo-contracts")?;
        } else {
            utils::fetch_from_url(
                constants::CAIRO_CONTRACTS_URL.to_string() + file,
                madara_path.clone() + "/cairo-contracts",
            )?;
        }
    }

    if let (Some(chain_spec_url), None) = (cli.run.chain_spec_url.clone(), cli.run.testnet) {
        utils::fetch_from_url(chain_spec_url, madara_path.clone() + "/chain-specs")?;
    }

    match &cli.subcommand {
        Some(Subcommand::Key(cmd)) => cmd.run(&cli),
        Some(Subcommand::BuildSpec(cmd)) => {
            let runner = cli.create_runner(cmd)?;
            runner.sync_run(|config| cmd.run(config.chain_spec, config.network))
        }
        Some(Subcommand::CheckBlock(cmd)) => {
            let runner = cli.create_runner(cmd)?;
            runner.async_run(|mut config| {
                let (client, _, import_queue, task_manager, _) = service::new_chain_ops(&mut config)?;
                Ok((cmd.run(client, import_queue), task_manager))
            })
        }
        Some(Subcommand::ExportBlocks(cmd)) => {
            let runner = cli.create_runner(cmd)?;
            runner.async_run(|mut config| {
                let (client, _, _, task_manager, _) = service::new_chain_ops(&mut config)?;
                Ok((cmd.run(client, config.database), task_manager))
            })
        }
        Some(Subcommand::ExportState(cmd)) => {
            let runner = cli.create_runner(cmd)?;
            runner.async_run(|mut config| {
                let (client, _, _, task_manager, _) = service::new_chain_ops(&mut config)?;
                Ok((cmd.run(client, config.chain_spec), task_manager))
            })
        }
        Some(Subcommand::ImportBlocks(cmd)) => {
            let runner = cli.create_runner(cmd)?;
            runner.async_run(|mut config| {
                let (client, _, import_queue, task_manager, _) = service::new_chain_ops(&mut config)?;
                Ok((cmd.run(client, import_queue), task_manager))
            })
        }
        Some(Subcommand::PurgeChain(cmd)) => {
            let runner = cli.create_runner(cmd)?;
            runner.sync_run(|config| cmd.run(config.database))
        }
        Some(Subcommand::Revert(cmd)) => {
            let runner = cli.create_runner(cmd)?;
            runner.async_run(|mut config| {
                let (client, backend, _, task_manager, _) = service::new_chain_ops(&mut config)?;
                let aux_revert = Box::new(|client, _, blocks| {
                    sc_consensus_grandpa::revert(client, blocks)?;
                    Ok(())
                });
                Ok((cmd.run(client, backend, Some(aux_revert)), task_manager))
            })
        }
        Some(Subcommand::Benchmark(cmd)) => {
            let runner = cli.create_runner(cmd)?;

            runner.sync_run(|mut config| {
                // This switch needs to be in the client, since the client decides
                // which sub-commands it wants to support.
                match cmd {
                    BenchmarkCmd::Pallet(cmd) => {
                        if !cfg!(feature = "runtime-benchmarks") {
                            return Err("Runtime benchmarking wasn't enabled when building the node. You can enable \
                                        it with `--features runtime-benchmarks`."
                                .into());
                        }

                        cmd.run::<Block, service::ExecutorDispatch>(config)
                    }
                    BenchmarkCmd::Block(cmd) => {
                        let (client, _, _, _, _) = service::new_chain_ops(&mut config)?;
                        cmd.run(client)
                    }
                    #[cfg(not(feature = "runtime-benchmarks"))]
                    BenchmarkCmd::Storage(_) => {
                        Err("Storage benchmarking can be enabled with `--features runtime-benchmarks`.".into())
                    }
                    #[cfg(feature = "runtime-benchmarks")]
                    BenchmarkCmd::Storage(cmd) => {
                        let (client, backend, _, _, _) = service::new_chain_ops(&mut config)?;
                        let db = backend.expose_db();
                        let storage = backend.expose_storage();

                        cmd.run(config, client, db, storage)
                    }
                    BenchmarkCmd::Overhead(cmd) => {
                        let (client, _, _, _, _) = service::new_chain_ops(&mut config)?;
                        let ext_builder = RemarkBuilder::new(client.clone());

                        cmd.run(config, client, inherent_benchmark_data()?, Vec::new(), &ext_builder)
                    }
                    BenchmarkCmd::Extrinsic(cmd) => {
                        let (client, _, _, _, _) = service::new_chain_ops(&mut config)?;
                        // Register the *Remark* builder.
                        let ext_factory = ExtrinsicFactory(vec![Box::new(RemarkBuilder::new(client.clone()))]);

                        cmd.run(client, inherent_benchmark_data()?, Vec::new(), &ext_factory)
                    }
                    BenchmarkCmd::Machine(cmd) => cmd.run(&config, SUBSTRATE_REFERENCE_HARDWARE.clone()),
                }
            })
        }
        #[cfg(feature = "try-runtime")]
        Some(Subcommand::TryRuntime(cmd)) => {
            let runner = cli.create_runner(cmd)?;
            runner.async_run(|config| {
                // we don't need any of the components of new_partial, just a runtime, or a task
                // manager to do `async_run`.
                let registry = config.prometheus_config.as_ref().map(|cfg| &cfg.registry);
                let task_manager = sc_service::TaskManager::new(config.tokio_handle.clone(), registry)
                    .map_err(|e| sc_cli::Error::Service(sc_service::Error::Prometheus(e)))?;
                Ok((cmd.run::<Block, service::ExecutorDispatch>(config), task_manager))
            })
        }
        #[cfg(not(feature = "try-runtime"))]
        Some(Subcommand::TryRuntime) => Err("TryRuntime wasn't enabled when building the node. You can enable it \
                                             with `--features try-runtime`."
            .into()),
        Some(Subcommand::ChainInfo(cmd)) => {
            let runner = cli.create_runner(cmd)?;
            runner.sync_run(|config| cmd.run::<Block>(&config))
        }
        None => {
            // create a reproducible dev environment
            if cli.run.run_cmd.shared_params.dev {
                cli.run.run_cmd.shared_params.dev = false;
                cli.run.run_cmd.shared_params.chain = Some("dev".to_string());

                cli.run.run_cmd.force_authoring = true;
                cli.run.run_cmd.alice = true;

                // we can't set `--rpc-cors=all`, so it needs to be set manually if we want to connect with external
                // hosts
                cli.run.run_cmd.rpc_external = true;
                cli.run.run_cmd.rpc_methods = RpcMethods::Unsafe;
            }

            cli.run.run_cmd.network_params.node_key_params.node_key_file =
                Some((madara_path.clone() + "/p2p-key.ed25519").into());

            if let Some(Testnet::Sharingan) = cli.run.testnet {
                let src_path = utils::get_project_path();
                if let Ok(src_path) = src_path {
                    let src_path = src_path + "/configs/chain-specs/testnet-sharingan-raw.json";
                    utils::copy_from_filesystem(src_path, madara_path.clone() + "/chain-specs")?;
                } else {
                    utils::fetch_from_url(
                        constants::SHARINGAN_CHAIN_SPEC_URL.to_string(),
                        madara_path.clone() + "/chain-specs",
                    )?;
                }

                cli.run.run_cmd.shared_params.chain =
                    Some(madara_path.clone() + "/chain-specs/testnet-sharingan-raw.json");

                // This should go apply to all testnets when applying a match pattern
                cli.run.run_cmd.rpc_external = true;
                cli.run.run_cmd.rpc_methods = RpcMethods::Unsafe;
            }
<<<<<<< HEAD
            let runner = cli.create_runner(&cli.run.run_cmd)?;
            runner.run_node_until_exit(|config| async move {
                service::new_full(config, cli.sealing, cli.run.run_cmd.rpc_port.unwrap()).await.map_err(sc_cli::Error::Service)
=======

            let da_config: Option<(DaLayer, PathBuf)> = match cli.run.da_layer {
                Some(da_layer) => {
                    let da_path = std::path::PathBuf::from(madara_path.clone() + "/da-config.json");
                    if !da_path.exists() {
                        log::info!("{} does not contain DA config", madara_path);
                        return Err("DA config not available".into());
                    }

                    Some((da_layer, da_path))
                }
                None => {
                    log::info!("madara initialized w/o da layer");
                    None
                }
            };

            let runner = cli.create_runner(&cli.run.run_cmd)?;
            runner.run_node_until_exit(|config| async move {
                service::new_full(config, cli.sealing, da_config).map_err(sc_cli::Error::Service)
>>>>>>> fa9bf112
            })
        }
    }
}<|MERGE_RESOLUTION|>--- conflicted
+++ resolved
@@ -275,11 +275,6 @@
                 cli.run.run_cmd.rpc_external = true;
                 cli.run.run_cmd.rpc_methods = RpcMethods::Unsafe;
             }
-<<<<<<< HEAD
-            let runner = cli.create_runner(&cli.run.run_cmd)?;
-            runner.run_node_until_exit(|config| async move {
-                service::new_full(config, cli.sealing, cli.run.run_cmd.rpc_port.unwrap()).await.map_err(sc_cli::Error::Service)
-=======
 
             let da_config: Option<(DaLayer, PathBuf)> = match cli.run.da_layer {
                 Some(da_layer) => {
@@ -299,8 +294,7 @@
 
             let runner = cli.create_runner(&cli.run.run_cmd)?;
             runner.run_node_until_exit(|config| async move {
-                service::new_full(config, cli.sealing, da_config).map_err(sc_cli::Error::Service)
->>>>>>> fa9bf112
+                service::new_full(config, cli.sealing, da_config, cli.run.run_cmd.rpc_port.unwrap()).map_err(sc_cli::Error::Service)
             })
         }
     }
