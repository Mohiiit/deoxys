use std::marker::PhantomData;
use std::pin::Pin;
use std::sync::Arc;
use std::task::Poll;

use futures::channel::mpsc;
<<<<<<< HEAD
use futures::{Stream, StreamExt};
use indexmap::IndexMap;
use mp_commitments::{
    calculate_class_commitment_leaf_hash, calculate_class_commitment_tree_root_hash, calculate_contract_state_hash,
    calculate_state_commitment, StateCommitmentTree,
};
use mp_felt::Felt252Wrapper;
use mp_hashers::pedersen::PedersenHasher;
use mp_hashers::poseidon::PoseidonHasher;
=======
use futures::Stream;
use indexmap::{IndexMap, IndexSet};
>>>>>>> 78bbebca
use mp_hashers::HasherT;
use mp_storage::{SN_COMPILED_CLASS_HASH_PREFIX, SN_CONTRACT_CLASS_HASH_PREFIX, SN_NONCE_PREFIX, SN_STORAGE_PREFIX};
use pallet_starknet_runtime_api::StarknetRuntimeApi;
use sc_client_api::client::BlockchainEvents;
use sc_client_api::{StorageEventStream, StorageNotification};
use sp_api::ProvideRuntimeApi;
use sp_blockchain::HeaderBackend;
use sp_runtime::traits::{Block as BlockT, Header};
use starknet_api::api_core::{ClassHash, CompiledClassHash, ContractAddress, Nonce, PatriciaKey};
use starknet_api::block::{BlockHash, BlockNumber};
use starknet_api::hash::StarkFelt;
use starknet_api::state::{StorageKey as StarknetStorageKey, ThinStateDiff};
use thiserror::Error;

pub struct BlockDAData(pub BlockHash, pub ThinStateDiff, pub usize);

pub struct CommitmentStateDiffWorker<B: BlockT, C, H> {
    client: Arc<C>,
    storage_event_stream: StorageEventStream<B::Hash>,
<<<<<<< HEAD
    tx: mpsc::Sender<(BlockNumber, BlockHash, CommitmentStateDiff)>,
    msg: Option<(BlockNumber, BlockHash, CommitmentStateDiff)>,
=======
    tx: mpsc::Sender<BlockDAData>,
    msg: Option<BlockDAData>,
>>>>>>> 78bbebca
    phantom: PhantomData<H>,
}

impl<B: BlockT, C, H> CommitmentStateDiffWorker<B, C, H>
where
    C: BlockchainEvents<B>,
{
<<<<<<< HEAD
    pub fn new(client: Arc<C>, tx: mpsc::Sender<(BlockNumber, BlockHash, CommitmentStateDiff)>) -> Self {
=======
    pub fn new(client: Arc<C>, tx: mpsc::Sender<BlockDAData>) -> Self {
>>>>>>> 78bbebca
        let storage_event_stream = client
            .storage_changes_notification_stream(None, None)
            .expect("the node storage changes notification stream should be up and running");
        Self { client, storage_event_stream, tx, msg: Default::default(), phantom: PhantomData }
    }
}

impl<B: BlockT, C, H> Stream for CommitmentStateDiffWorker<B, C, H>
where
    C: ProvideRuntimeApi<B>,
    C::Api: StarknetRuntimeApi<B>,
    C: HeaderBackend<B>,
    H: HasherT + Unpin,
{
    type Item = ();

    // CommitmentStateDiffWorker is a state machine with two states
    // state 1: waiting for some StorageEvent to happen, `commitment_state_diff` field is `None`
    // state 2: waiting for the channel to be ready, `commitment_state_diff` field is `Some`
    fn poll_next(self: Pin<&mut Self>, cx: &mut std::task::Context<'_>) -> Poll<Option<Self::Item>> {
        let self_as_mut = self.get_mut();
        if self_as_mut.msg.is_none() {
            // State 1
            match Stream::poll_next(Pin::new(&mut self_as_mut.storage_event_stream), cx) {
                // No new block have been produced, we wait
                Poll::Pending => return Poll::Pending,

                // A new block have been produced, we process it and update our state machine
                Poll::Ready(Some(storage_notification)) => {
                    let block_hash = storage_notification.block;

                    match build_commitment_state_diff::<B, C, H>(self_as_mut.client.clone(), storage_notification) {
                        Ok(msg) => self_as_mut.msg = Some(msg),
                        Err(e) => {
                            log::error!(
                                "Block with substrate hash `{block_hash}` skiped. Failed to compute commitment state \
                                 diff: {e}",
                            );

                            return Poll::Pending;
                        }
                    }
                }

                // The stream has been close, we close too.
                // This should not happen tho
                Poll::Ready(None) => return Poll::Ready(None),
            }
        }

        // At this point self_as_mut.commitment_state_diff.is_some() == true
        // State 2
        match self_as_mut.tx.poll_ready(cx) {
            // Channel is ready, we send
            Poll::Ready(Ok(())) => {
                // Safe to unwrap cause we already handle the `None` branch
                let msg = self_as_mut.msg.take().unwrap();
                // Safe to unwrap because channel is ready
                self_as_mut.tx.start_send(msg).unwrap();

                Poll::Ready(Some(()))
            }

            // Channel is full, we wait
            Poll::Pending => Poll::Pending,

            // Channel receiver has been dropped, we close.
            // This should not happen tho
            Poll::Ready(Err(e)) => {
                log::error!("CommitmentStateDiff channel receiver has been dropped: {e}");
                Poll::Ready(None)
            }
        }
    }
}

#[derive(Debug, Error)]
pub enum BuildCommitmentStateDiffError {
    #[error("failed to interact with substrate header backend")]
    SubstrateHeaderBackend(#[from] sp_blockchain::Error),
    #[error("block not found")]
    BlockNotFound,
    #[error("digest log not found")]
    DigestLogNotFound(#[from] mp_digest_log::FindLogError),
    #[error("conversion error")]
    ConversionError,
}

fn build_commitment_state_diff<B: BlockT, C, H>(
    client: Arc<C>,
    storage_notification: StorageNotification<B::Hash>,
<<<<<<< HEAD
) -> Result<(BlockNumber, BlockHash, CommitmentStateDiff), BuildCommitmentStateDiffError>
=======
) -> Result<BlockDAData, BuildCommitmentStateDiffError>
>>>>>>> 78bbebca
where
    C: ProvideRuntimeApi<B>,
    C::Api: StarknetRuntimeApi<B>,
    C: HeaderBackend<B>,
    H: HasherT,
{
    let starknet_block_number: BlockNumber = {
        let header = client.header(storage_notification.block)?.ok_or(BuildCommitmentStateDiffError::BlockNotFound)?;
        let digest = header.digest();
        let block = mp_digest_log::find_starknet_block(digest)?;
        BlockNumber(block.header().block_number)
    };

    let starknet_block_hash = {
        let header = client.header(storage_notification.block)?.ok_or(BuildCommitmentStateDiffError::BlockNotFound)?;
        let digest = header.digest();
        let block = mp_digest_log::find_starknet_block(digest)?;
        block.header().hash::<H>().into()
    };

    let mut accessed_addrs: IndexSet<ContractAddress> = IndexSet::new();
    let mut commitment_state_diff = ThinStateDiff {
        declared_classes: IndexMap::new(),
        storage_diffs: IndexMap::new(),
        nonces: IndexMap::new(),
        deployed_contracts: IndexMap::new(),
        deprecated_declared_classes: Vec::new(),
        replaced_classes: IndexMap::new(),
    };

    for (_prefix, full_storage_key, change) in storage_notification.changes.iter() {
        // The storages we are interested in all have prefix of length 32 bytes.
        // The pallet identifier takes 16 bytes, the storage one 16 bytes.
        // So if a storage key is smaller than 32 bytes,
        // the program will panic when we index it to get it's prefix
        if full_storage_key.0.len() < 32 {
            continue;
        }
        let prefix = &full_storage_key.0[..32];

        // All the `try_into` are safe to `unwrap` because we know what the storage contains
        // and therefore what size it is
        if prefix == *SN_NONCE_PREFIX {
            let contract_address =
                ContractAddress(PatriciaKey(StarkFelt(full_storage_key.0[32..].try_into().unwrap())));
            // `change` is safe to unwrap as `Nonces` storage is `ValueQuery`
            let nonce = Nonce(StarkFelt(change.unwrap().0.clone().try_into().unwrap()));
            commitment_state_diff.nonces.insert(contract_address, nonce);
            accessed_addrs.insert(contract_address);
        } else if prefix == *SN_STORAGE_PREFIX {
            let contract_address =
                ContractAddress(PatriciaKey(StarkFelt(full_storage_key.0[32..64].try_into().unwrap())));
            let storage_key = StarknetStorageKey(PatriciaKey(StarkFelt(full_storage_key.0[64..].try_into().unwrap())));
            // `change` is safe to unwrap as `StorageView` storage is `ValueQuery`
            let value = StarkFelt(change.unwrap().0.clone().try_into().unwrap());

            match commitment_state_diff.storage_diffs.get_mut(&contract_address) {
                Some(contract_storage) => {
                    contract_storage.insert(storage_key, value);
                }
                None => {
                    let mut contract_storage: IndexMap<_, _, _> = Default::default();
                    contract_storage.insert(storage_key, value);

                    commitment_state_diff.storage_diffs.insert(contract_address, contract_storage);
                }
            }
            accessed_addrs.insert(contract_address);
        } else if prefix == *SN_CONTRACT_CLASS_HASH_PREFIX {
            let contract_address =
                ContractAddress(PatriciaKey(StarkFelt(full_storage_key.0[32..].try_into().unwrap())));
            // `change` is safe to unwrap as `ContractClassHashes` storage is `ValueQuery`
            let class_hash = ClassHash(StarkFelt(change.unwrap().0.clone().try_into().unwrap()));

            // check if contract already exists
            let runtime_api = client.runtime_api();
            let current_block_hash = client.info().best_hash;

            let contract_exists = runtime_api.contract_class_by_class_hash(current_block_hash, class_hash).is_ok();

            if contract_exists {
                commitment_state_diff.replaced_classes.insert(contract_address, class_hash);
            } else {
                commitment_state_diff.deployed_contracts.insert(contract_address, class_hash);
            }
            accessed_addrs.insert(contract_address);
        } else if prefix == *SN_COMPILED_CLASS_HASH_PREFIX {
            let class_hash = ClassHash(StarkFelt(full_storage_key.0[32..].try_into().unwrap()));
            // In the current state of starknet protocol, a compiled class hash can not be erased, so we should
            // never see `change` being `None`. But there have been an "erase contract class" mechanism live on
            // the network during the Regenesis migration. Better safe than sorry.
            let compiled_class_hash =
                CompiledClassHash(change.map(|data| StarkFelt(data.0.clone().try_into().unwrap())).unwrap_or_default());

            commitment_state_diff.declared_classes.insert(class_hash, compiled_class_hash);
        }
    }

<<<<<<< HEAD
    Ok((starknet_block_number, starknet_block_hash, commitment_state_diff))
}

pub async fn verify_l2(mut rx: mpsc::Receiver<(BlockNumber, BlockHash, CommitmentStateDiff)>) {
    while let Some((_block_number, _block_hash, _csd)) = rx.next().await {
        // TODO: retrieve and deal with state commitment accross L1
        // println!("➡️ block_hash {:?} with {:?}", block_hash, state_commitment(csd).0);
        // update_l2({block_number, block_hash, state_commitment})
    }
}

/// Get L2 state commitment of a Block from a CommitmentStateDiff
pub fn state_commitment(csd: CommitmentStateDiff) -> Felt252Wrapper {
    let contracts_tree_root = {
        let mut contracts_tree = StateCommitmentTree::<PedersenHasher>::default();

        for (address, class_hash) in csd.address_to_class_hash {
            let default_nonce = Nonce::default();
            let nonce = csd.address_to_nonce.get(&address).unwrap_or(&default_nonce);

            let mut storage_tree = StateCommitmentTree::<PedersenHasher>::default();

            let default_storage_updates = IndexMap::<StarknetStorageKey, StarkFelt>::default();
            let storage_updates = csd.storage_updates.get(&address).unwrap_or(&default_storage_updates);
            for (key, value) in storage_updates {
                storage_tree.set((*key).into(), (*value).into());
            }

            let storage_root = storage_tree.commit();
            let contract_state_hash = calculate_contract_state_hash::<PedersenHasher>(
                class_hash.into(),
                storage_root.into(),
                (*nonce).into(),
            );

            contracts_tree.set(address.into(), contract_state_hash);
        }

        contracts_tree.commit()
    };

    let classes_tree_root = {
        let class_hashes: Vec<Felt252Wrapper> = csd
            .class_hash_to_compiled_class_hash
            .iter()
            .map(|(_, compiled_class_hash)| {
                calculate_class_commitment_leaf_hash::<PoseidonHasher>((*compiled_class_hash).into())
            })
            .collect();
        calculate_class_commitment_tree_root_hash::<PoseidonHasher>(&class_hashes)
    };

    if classes_tree_root == Felt252Wrapper::ZERO {
        contracts_tree_root
    } else {
        calculate_state_commitment::<PoseidonHasher>(contracts_tree_root, classes_tree_root)
    }
=======
    Ok(BlockDAData(starknet_block_hash, commitment_state_diff, accessed_addrs.len()))
>>>>>>> 78bbebca
}<|MERGE_RESOLUTION|>--- conflicted
+++ resolved
@@ -4,20 +4,9 @@
 use std::task::Poll;
 
 use futures::channel::mpsc;
-<<<<<<< HEAD
 use futures::{Stream, StreamExt};
 use indexmap::IndexMap;
-use mp_commitments::{
-    calculate_class_commitment_leaf_hash, calculate_class_commitment_tree_root_hash, calculate_contract_state_hash,
-    calculate_state_commitment, StateCommitmentTree,
-};
-use mp_felt::Felt252Wrapper;
-use mp_hashers::pedersen::PedersenHasher;
-use mp_hashers::poseidon::PoseidonHasher;
-=======
-use futures::Stream;
-use indexmap::{IndexMap, IndexSet};
->>>>>>> 78bbebca
+use indexmap::IndexSet;
 use mp_hashers::HasherT;
 use mp_storage::{SN_COMPILED_CLASS_HASH_PREFIX, SN_CONTRACT_CLASS_HASH_PREFIX, SN_NONCE_PREFIX, SN_STORAGE_PREFIX};
 use pallet_starknet_runtime_api::StarknetRuntimeApi;
@@ -27,7 +16,7 @@
 use sp_blockchain::HeaderBackend;
 use sp_runtime::traits::{Block as BlockT, Header};
 use starknet_api::api_core::{ClassHash, CompiledClassHash, ContractAddress, Nonce, PatriciaKey};
-use starknet_api::block::{BlockHash, BlockNumber};
+use starknet_api::block::BlockHash;
 use starknet_api::hash::StarkFelt;
 use starknet_api::state::{StorageKey as StarknetStorageKey, ThinStateDiff};
 use thiserror::Error;
@@ -37,13 +26,8 @@
 pub struct CommitmentStateDiffWorker<B: BlockT, C, H> {
     client: Arc<C>,
     storage_event_stream: StorageEventStream<B::Hash>,
-<<<<<<< HEAD
-    tx: mpsc::Sender<(BlockNumber, BlockHash, CommitmentStateDiff)>,
-    msg: Option<(BlockNumber, BlockHash, CommitmentStateDiff)>,
-=======
     tx: mpsc::Sender<BlockDAData>,
     msg: Option<BlockDAData>,
->>>>>>> 78bbebca
     phantom: PhantomData<H>,
 }
 
@@ -51,11 +35,7 @@
 where
     C: BlockchainEvents<B>,
 {
-<<<<<<< HEAD
-    pub fn new(client: Arc<C>, tx: mpsc::Sender<(BlockNumber, BlockHash, CommitmentStateDiff)>) -> Self {
-=======
     pub fn new(client: Arc<C>, tx: mpsc::Sender<BlockDAData>) -> Self {
->>>>>>> 78bbebca
         let storage_event_stream = client
             .storage_changes_notification_stream(None, None)
             .expect("the node storage changes notification stream should be up and running");
@@ -147,24 +127,13 @@
 fn build_commitment_state_diff<B: BlockT, C, H>(
     client: Arc<C>,
     storage_notification: StorageNotification<B::Hash>,
-<<<<<<< HEAD
-) -> Result<(BlockNumber, BlockHash, CommitmentStateDiff), BuildCommitmentStateDiffError>
-=======
 ) -> Result<BlockDAData, BuildCommitmentStateDiffError>
->>>>>>> 78bbebca
 where
     C: ProvideRuntimeApi<B>,
     C::Api: StarknetRuntimeApi<B>,
     C: HeaderBackend<B>,
     H: HasherT,
 {
-    let starknet_block_number: BlockNumber = {
-        let header = client.header(storage_notification.block)?.ok_or(BuildCommitmentStateDiffError::BlockNotFound)?;
-        let digest = header.digest();
-        let block = mp_digest_log::find_starknet_block(digest)?;
-        BlockNumber(block.header().block_number)
-    };
-
     let starknet_block_hash = {
         let header = client.header(storage_notification.block)?.ok_or(BuildCommitmentStateDiffError::BlockNotFound)?;
         let digest = header.digest();
@@ -250,65 +219,61 @@
         }
     }
 
-<<<<<<< HEAD
-    Ok((starknet_block_number, starknet_block_hash, commitment_state_diff))
-}
-
-pub async fn verify_l2(mut rx: mpsc::Receiver<(BlockNumber, BlockHash, CommitmentStateDiff)>) {
-    while let Some((_block_number, _block_hash, _csd)) = rx.next().await {
+    Ok(BlockDAData(starknet_block_hash, commitment_state_diff, accessed_addrs.len()))
+}
+
+pub async fn verify_l2(mut rx: mpsc::Receiver<BlockDAData>) {
+    while let Some(_rx) = rx.next().await {
         // TODO: retrieve and deal with state commitment accross L1
         // println!("➡️ block_hash {:?} with {:?}", block_hash, state_commitment(csd).0);
         // update_l2({block_number, block_hash, state_commitment})
     }
 }
 
-/// Get L2 state commitment of a Block from a CommitmentStateDiff
-pub fn state_commitment(csd: CommitmentStateDiff) -> Felt252Wrapper {
-    let contracts_tree_root = {
-        let mut contracts_tree = StateCommitmentTree::<PedersenHasher>::default();
-
-        for (address, class_hash) in csd.address_to_class_hash {
-            let default_nonce = Nonce::default();
-            let nonce = csd.address_to_nonce.get(&address).unwrap_or(&default_nonce);
-
-            let mut storage_tree = StateCommitmentTree::<PedersenHasher>::default();
-
-            let default_storage_updates = IndexMap::<StarknetStorageKey, StarkFelt>::default();
-            let storage_updates = csd.storage_updates.get(&address).unwrap_or(&default_storage_updates);
-            for (key, value) in storage_updates {
-                storage_tree.set((*key).into(), (*value).into());
-            }
-
-            let storage_root = storage_tree.commit();
-            let contract_state_hash = calculate_contract_state_hash::<PedersenHasher>(
-                class_hash.into(),
-                storage_root.into(),
-                (*nonce).into(),
-            );
-
-            contracts_tree.set(address.into(), contract_state_hash);
-        }
-
-        contracts_tree.commit()
-    };
-
-    let classes_tree_root = {
-        let class_hashes: Vec<Felt252Wrapper> = csd
-            .class_hash_to_compiled_class_hash
-            .iter()
-            .map(|(_, compiled_class_hash)| {
-                calculate_class_commitment_leaf_hash::<PoseidonHasher>((*compiled_class_hash).into())
-            })
-            .collect();
-        calculate_class_commitment_tree_root_hash::<PoseidonHasher>(&class_hashes)
-    };
-
-    if classes_tree_root == Felt252Wrapper::ZERO {
-        contracts_tree_root
-    } else {
-        calculate_state_commitment::<PoseidonHasher>(contracts_tree_root, classes_tree_root)
-    }
-=======
-    Ok(BlockDAData(starknet_block_hash, commitment_state_diff, accessed_addrs.len()))
->>>>>>> 78bbebca
-}+// /// Get L2 state commitment of a Block from a CommitmentStateDiff
+// pub fn state_commitment(csd: CommitmentStateDiff) -> Felt252Wrapper {
+//     let contracts_tree_root = {
+//         let mut contracts_tree = StateCommitmentTree::<PedersenHasher>::default();
+
+//         for (address, class_hash) in csd.address_to_class_hash {
+//             let default_nonce = Nonce::default();
+//             let nonce = csd.address_to_nonce.get(&address).unwrap_or(&default_nonce);
+
+//             let mut storage_tree = StateCommitmentTree::<PedersenHasher>::default();
+
+//             let default_storage_updates = IndexMap::<StarknetStorageKey, StarkFelt>::default();
+//             let storage_updates = csd.storage_updates.get(&address).unwrap_or(&default_storage_updates);
+//             for (key, value) in storage_updates {
+//                 storage_tree.set((*key).into(), (*value).into());
+//             }
+
+//             let storage_root = storage_tree.commit();
+//             let contract_state_hash = calculate_contract_state_hash::<PedersenHasher>(
+//                 class_hash.into(),
+//                 storage_root.into(),
+//                 (*nonce).into(),
+//             );
+
+//             contracts_tree.set(address.into(), contract_state_hash);
+//         }
+
+//         contracts_tree.commit()
+//     };
+
+//     let classes_tree_root = {
+//         let class_hashes: Vec<Felt252Wrapper> = csd
+//             .class_hash_to_compiled_class_hash
+//             .iter()
+//             .map(|(_, compiled_class_hash)| {
+//                 calculate_class_commitment_leaf_hash::<PoseidonHasher>((*compiled_class_hash).into())
+//             })
+//             .collect();
+//         calculate_class_commitment_tree_root_hash::<PoseidonHasher>(&class_hashes)
+//     };
+
+//     if classes_tree_root == Felt252Wrapper::ZERO {
+//         contracts_tree_root
+//     } else {
+//         calculate_state_commitment::<PoseidonHasher>(contracts_tree_root, classes_tree_root)
+//     }
+// }