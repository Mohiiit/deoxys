[package]
authors = ["Antiyro <https://github.com/antiyro>"]
description = "Deoxys crate for Madara"
edition = "2021"
homepage = "https://github.com/KasarLabs/deoxys"
license = "MIT"
name = "mc-sync"
publish = false
repository = "https://github.com/KasarLabs/deoxys"
version = "0.1.0"

[features]
default = ["m"]
m = ["dep:rodio"]

[package.metadata.docs.rs]
targets = ["x86_64-unknown-linux-gnu"]

[dependencies]
anyhow = "1.0.75"
ethers = { workspace = true }
lazy_static = { workspace = true }
reqwest = { workspace = true }
serde_json = "1"


blockifier = { workspace = true, default-features = false, features = [
  "testing",
] }
futures = { workspace = true, default-features = true }
hex = { workspace = true }
indexmap = { workspace = true }
itertools = { workspace = true }
log = { workspace = true }
primitive-types = { workspace = true }
rand = { workspace = true }
rodio = { version = "0.17", optional = true }
serde = { workspace = true, default-features = true }
tokio = { workspace = true, features = ["macros", "parking_lot", "test-util"] }
url = { workspace = true }

<<<<<<< HEAD
deoxys-runtime = { workspace = true }
parity-scale-codec = { workspace = true, features = ["derive"] }
=======
>>>>>>> 5af24f93
starknet-core = { workspace = true }
starknet-ff = { workspace = true, default-features = false, features = [
  "alloc",
  "serde",
] }
starknet-providers = { workspace = true }
starknet_api = { workspace = true, default-features = false }

sc-consensus-manual-seal.workspace = true
sp-blockchain = { workspace = true, default-features = true }
sp-core = { workspace = true, features = ["std"] }
sp-runtime = { workspace = true }

bitvec = { workspace = true }
bonsai-trie = { workspace = true }
mc-db = { workspace = true }
mc-storage = { workspace = true }
mp-block = { workspace = true }
mp-contract = { workspace = true }
mp-fee = { workspace = true }
mp-felt = { workspace = true }
mp-hashers = { workspace = true }
mp-storage = { workspace = true, default-features = true }
mp-transactions = { workspace = true, features = ["client"] }
starknet-types-core = { workspace = true, default-features = false, features = [
  "hash",
  "parity-scale-codec",
] }
thiserror.workspace = true

[dev-dependencies]
# test_utils = { path = "./test_utils" }<|MERGE_RESOLUTION|>--- conflicted
+++ resolved
@@ -39,11 +39,8 @@
 tokio = { workspace = true, features = ["macros", "parking_lot", "test-util"] }
 url = { workspace = true }
 
-<<<<<<< HEAD
 deoxys-runtime = { workspace = true }
 parity-scale-codec = { workspace = true, features = ["derive"] }
-=======
->>>>>>> 5af24f93
 starknet-core = { workspace = true }
 starknet-ff = { workspace = true, default-features = false, features = [
   "alloc",
