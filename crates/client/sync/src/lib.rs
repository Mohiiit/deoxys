--- conflicted
+++ resolved
@@ -27,10 +27,6 @@
     pub async fn sync(
         backend: &Arc<DeoxysBackend>,
         fetch_config: FetchConfig,
-<<<<<<< HEAD
-=======
-        eth_client: Option<EthereumClient>,
->>>>>>> 62cd8a94
         starting_block: Option<u64>,
         backup_every_n_blocks: Option<u64>,
         block_metrics: BlockMetrics,
@@ -58,7 +54,6 @@
             None => provider,
         };
 
-<<<<<<< HEAD
         // TODO: remove try join from here since there is only one service here
         tokio::try_join!(l2::sync(
             backend,
@@ -77,36 +72,7 @@
             chain_id,
             telemetry,
         ),)?;
-=======
-        let l1_fut = async {
-            if let Some(eth_client) = eth_client {
-                dc_eth::state_update::sync(backend, &eth_client, chain_id).await
-            } else {
-                Ok(())
-            }
-        };
 
-        tokio::try_join!(
-            l1_fut,
-            l2::sync(
-                backend,
-                provider,
-                L2SyncConfig {
-                    first_block: starting_block,
-                    n_blocks_to_sync: fetch_config.n_blocks_to_sync,
-                    verify: fetch_config.verify,
-                    sync_polling_interval: fetch_config.sync_polling_interval,
-                    backup_every_n_blocks,
-                    pending_block_poll_interval,
-                },
-                block_metrics,
-                db_metrics,
-                starting_block,
-                chain_id,
-                telemetry,
-            ),
-        )?;
->>>>>>> 62cd8a94
 
         Ok(())
     }
