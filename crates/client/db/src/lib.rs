--- conflicted
+++ resolved
@@ -24,11 +24,8 @@
 mod messaging_db;
 mod sierra_classes_db;
 pub use messaging_db::LastSyncedEventBlock;
-<<<<<<< HEAD
 pub mod bonsai_db;
-=======
 mod l1_handler_tx_fee;
->>>>>>> a3101a4e
 mod meta_db;
 
 use std::marker::PhantomData;
@@ -59,7 +56,7 @@
     // ===== /!\ ===================================================================================
     // MUST BE INCREMENTED WHEN A NEW COLUMN IN ADDED
     // ===== /!\ ===================================================================================
-    pub const NUM_COLUMNS: u32 = 9;
+    pub const NUM_COLUMNS: u32 = 10;
 
     pub const META: u32 = 0;
     pub const BLOCK_MAPPING: u32 = 1;
@@ -76,13 +73,14 @@
     /// This column contains last synchronized L1 block.
     pub const MESSAGING: u32 = 6;
 
-    /// This column contains the bonsai trie keys
-    pub const BONSAI: u32 = 6;
     /// This column contains the Sierra contract classes
     pub const SIERRA_CONTRACT_CLASSES: u32 = 7;
-
+    
     /// This column stores the fee paid on l1 for L1Handler transactions
     pub const L1_HANDLER_PAID_FEE: u32 = 8;
+
+    /// This column contains the bonsai trie keys
+    pub const BONSAI: u32 = 9;
 }
 
 pub mod static_keys {
@@ -102,17 +100,11 @@
 pub struct Backend<B: BlockT> {
     meta: Arc<MetaDb<B>>,
     mapping: Arc<MappingDb<B>>,
-<<<<<<< HEAD
-    da: Arc<DaDb<B>>,
-    messaging: Arc<MessagingDb<B>>,
-    bonsai: Arc<BonsaiDb<B>>,
-    sierra_classes: Arc<SierraClassesDb<B>>,
-=======
     da: Arc<DaDb>,
     messaging: Arc<MessagingDb>,
     sierra_classes: Arc<SierraClassesDb>,
     l1_handler_paid_fee: Arc<L1HandlerTxFeeDb>,
->>>>>>> a3101a4e
+    bonsai: Arc<BonsaiDb<B>>,
 }
 
 /// Returns the Starknet database directory.
@@ -152,21 +144,13 @@
         let spdb: Arc<dyn Database<DbHash>> = db.1;
 
         Ok(Self {
-<<<<<<< HEAD
             mapping: Arc::new(MappingDb::new(spdb.clone(), cache_more_things)),
             meta: Arc::new(MetaDb { db: spdb.clone(), _marker: PhantomData }),
-            da: Arc::new(DaDb { db: spdb.clone(), _marker: PhantomData }),
-            messaging: Arc::new(MessagingDb { db: spdb.clone(), _marker: PhantomData }),
-            sierra_classes: Arc::new(SierraClassesDb { db: spdb.clone(), _marker: PhantomData }),
+            da: Arc::new(DaDb { db: spdb.clone() }),
+            messaging: Arc::new(MessagingDb { db: spdb.clone() }),
+            sierra_classes: Arc::new(SierraClassesDb { db: spdb.clone() }),
+            l1_handler_paid_fee: Arc::new(L1HandlerTxFeeDb { db: spdb.clone() }),
             bonsai: Arc::new(BonsaiDb { db: kvdb, _marker: PhantomData }),
-=======
-            mapping: Arc::new(MappingDb::new(db.clone(), cache_more_things)),
-            meta: Arc::new(MetaDb { db: db.clone(), _marker: PhantomData }),
-            da: Arc::new(DaDb { db: db.clone() }),
-            messaging: Arc::new(MessagingDb { db: db.clone() }),
-            sierra_classes: Arc::new(SierraClassesDb { db: db.clone() }),
-            l1_handler_paid_fee: Arc::new(L1HandlerTxFeeDb { db: db.clone() }),
->>>>>>> a3101a4e
         })
     }
 
@@ -195,15 +179,14 @@
         &self.sierra_classes
     }
 
-<<<<<<< HEAD
     /// Return the bonsai database manager
     pub fn bonsai(&self) -> &Arc<BonsaiDb<B>> {
         &self.bonsai
-=======
+    }
+
     /// Return l1 handler tx paid fee database manager
     pub fn l1_handler_paid_fee(&self) -> &Arc<L1HandlerTxFeeDb> {
         &self.l1_handler_paid_fee
->>>>>>> a3101a4e
     }
 
     /// In the future, we will compute the block global state root asynchronously in the client,
