//! Starknet RPC server API implementation
//!
//! It uses the madara client and backend in order to answer queries.

mod constants;
mod errors;
mod events;
mod madara_backend_client;
mod types;

use std::marker::PhantomData;
use std::sync::Arc;

use errors::StarknetRpcApiError;
use jsonrpsee::core::{async_trait, RpcResult};
use log::error;
pub use mc_rpc_core::utils::*;
use mc_rpc_core::Felt;
pub use mc_rpc_core::StarknetRpcApiServer;
use mc_storage::OverrideHandle;
use mc_transaction_pool::{ChainApi, Pool};
use mp_felt::Felt252Wrapper;
use mp_hashers::HasherT;
use mp_transactions::compute_hash::ComputeTransactionHash;
use mp_transactions::to_starknet_core_transaction::to_starknet_core_tx;
use mp_transactions::UserTransaction;
use pallet_starknet::runtime_api::{ConvertTransactionRuntimeApi, StarknetRuntimeApi};
use sc_client_api::backend::{Backend, StorageProvider};
use sc_client_api::BlockBackend;
use sc_network_sync::SyncingService;
use sc_transaction_pool_api::error::{Error as PoolError, IntoPoolError};
use sc_transaction_pool_api::{InPoolTransaction, TransactionPool, TransactionSource};
use sp_api::{ApiError, ProvideRuntimeApi};
use sp_arithmetic::traits::UniqueSaturatedInto;
use sp_blockchain::HeaderBackend;
use sp_core::H256;
use sp_runtime::generic::BlockId as SPBlockId;
use sp_runtime::traits::{Block as BlockT, Header as HeaderT};
use sp_runtime::transaction_validity::InvalidTransaction;
use sp_runtime::DispatchError;
use starknet_api::transaction::Calldata;
use starknet_core::types::{
    BlockHashAndNumber, BlockId, BlockTag, BlockWithTxHashes, BlockWithTxs, BroadcastedDeclareTransaction,
    BroadcastedDeployAccountTransaction, BroadcastedInvokeTransaction, BroadcastedTransaction, ContractClass,
    DeclareTransactionReceipt, DeclareTransactionResult, DeployAccountTransactionReceipt,
    DeployAccountTransactionResult, EventFilterWithPage, EventsPage, ExecutionResult, FeeEstimate, FieldElement,
    FunctionCall, InvokeTransactionReceipt, InvokeTransactionResult, L1HandlerTransactionReceipt,
    MaybePendingBlockWithTxHashes, MaybePendingBlockWithTxs, MaybePendingTransactionReceipt, StateDiff, StateUpdate,
    SyncStatus, SyncStatusType, Transaction, TransactionFinalityStatus, TransactionReceipt,
};

use crate::constants::{MAX_EVENTS_CHUNK_SIZE, MAX_EVENTS_KEYS};
use crate::types::RpcEventFilter;

/// A Starknet RPC server for Madara
pub struct Starknet<A: ChainApi, B: BlockT, BE, C, P, H> {
    client: Arc<C>,
    backend: Arc<mc_db::Backend<B>>,
    overrides: Arc<OverrideHandle<B>>,
    pool: Arc<P>,
    graph: Arc<Pool<A>>,
    sync_service: Arc<SyncingService<B>>,
    starting_block: <<B>::Header as HeaderT>::Number,
    _marker: PhantomData<(B, BE, H)>,
}

/// Constructor for A Starknet RPC server for Madara
/// # Arguments
// * `client` - The Madara client
// * `backend` - The Madara backend
// * `overrides` - The OverrideHandle
// * `sync_service` - The Substrate client sync service
// * `starting_block` - The starting block for the syncing
// * `hasher` - The hasher used by the runtime
//
// # Returns
// * `Self` - The actual Starknet struct
#[allow(clippy::too_many_arguments)]
impl<A: ChainApi, B: BlockT, BE, C, P, H> Starknet<A, B, BE, C, P, H> {
    pub fn new(
        client: Arc<C>,
        backend: Arc<mc_db::Backend<B>>,
        overrides: Arc<OverrideHandle<B>>,
        pool: Arc<P>,
        graph: Arc<Pool<A>>,
        sync_service: Arc<SyncingService<B>>,
        starting_block: <<B>::Header as HeaderT>::Number,
    ) -> Self {
        Self { client, backend, overrides, pool, graph, sync_service, starting_block, _marker: PhantomData }
    }
}

impl<A: ChainApi, B, BE, C, P, H> Starknet<A, B, BE, C, P, H>
where
    B: BlockT,
    C: HeaderBackend<B> + BlockBackend<B> + 'static,
{
    pub fn current_block_number(&self) -> RpcResult<u64> {
        Ok(UniqueSaturatedInto::<u64>::unique_saturated_into(self.client.info().best_number))
    }
}

impl<A: ChainApi, B, BE, C, P, H> Starknet<A, B, BE, C, P, H>
where
    B: BlockT,
    C: HeaderBackend<B> + StorageProvider<B, BE> + 'static,
    C: ProvideRuntimeApi<B>,
    C::Api: StarknetRuntimeApi<B> + ConvertTransactionRuntimeApi<B>,
    BE: Backend<B>,
    H: HasherT + Send + Sync + 'static,
{
    pub fn current_block_hash(&self) -> Result<H256, ApiError> {
        let substrate_block_hash = self.client.info().best_hash;

        let block = get_block_by_block_hash(self.client.as_ref(), substrate_block_hash).unwrap_or_default();

        Ok(block.header().hash::<H>().into())
    }

    /// Returns the substrate block hash corresponding to the given Starknet block id
    fn substrate_block_hash_from_starknet_block(&self, block_id: BlockId) -> Result<B::Hash, String> {
        match block_id {
            BlockId::Hash(h) => madara_backend_client::load_hash(
                self.client.as_ref(),
                &self.backend,
                H256::from_slice(&h.to_bytes_be()[..32]),
            )
            .map_err(|e| format!("Failed to load Starknet block hash for Substrate block with hash '{h}': {e}"))?,
            BlockId::Number(n) => self
                .client
                .hash(UniqueSaturatedInto::unique_saturated_into(n))
                .map_err(|e| format!("Failed to retrieve the hash of block number '{n}': {e}"))?,
            BlockId::Tag(_) => Some(self.client.info().best_hash),
        }
        .ok_or("Failed to retrieve the substrate block id".to_string())
    }

    /// Helper function to get the substrate block number from a Starknet block id
    ///
    /// # Arguments
    ///
    /// * `block_id` - The Starknet block id
    ///
    /// # Returns
    ///
    /// * `u64` - The substrate block number
    fn substrate_block_number_from_starknet_block(&self, block_id: BlockId) -> Result<u64, String> {
        // Short circuit on block number
        if let BlockId::Number(x) = block_id {
            return Ok(x);
        }

        let substrate_block_hash = self.substrate_block_hash_from_starknet_block(block_id)?;

        let block = get_block_by_block_hash(self.client.as_ref(), substrate_block_hash)
            .ok_or("Failed to retrieve the substrate block number".to_string())?;

        Ok(block.header().block_number)
    }

    /// Returns a list of all transaction hashes in the given block.
    ///
    /// # Arguments
    ///
    /// * `block_hash` - The hash of the block containing the transactions (starknet block).
    fn get_cached_transaction_hashes(&self, block_hash: H256) -> Option<Vec<H256>> {
        self.backend.mapping().cached_transaction_hashes_from_block_hash(block_hash).unwrap_or_else(|err| {
            error!("{err}");
            None
        })
    }
}

/// Taken from https://github.com/paritytech/substrate/blob/master/client/rpc/src/author/mod.rs#L78
const TX_SOURCE: TransactionSource = TransactionSource::External;

#[async_trait]
#[allow(unused_variables)]
impl<A, B, BE, C, P, H> StarknetRpcApiServer for Starknet<A, B, BE, C, P, H>
where
    A: ChainApi<Block = B> + 'static,
    B: BlockT,
    P: TransactionPool<Block = B> + 'static,
    BE: Backend<B> + 'static,
    C: HeaderBackend<B> + BlockBackend<B> + StorageProvider<B, BE> + 'static,
    C: ProvideRuntimeApi<B>,
    C::Api: StarknetRuntimeApi<B> + ConvertTransactionRuntimeApi<B>,
    H: HasherT + Send + Sync + 'static,
{
    fn block_number(&self) -> RpcResult<u64> {
        self.current_block_number()
    }

    fn block_hash_and_number(&self) -> RpcResult<BlockHashAndNumber> {
        let block_number = self.current_block_number()?;
        let block_hash = self.current_block_hash().map_err(|e| {
            error!("Failed to retrieve the current block hash: {}", e);
            StarknetRpcApiError::NoBlocks
        })?;

        Ok(BlockHashAndNumber {
            block_hash: FieldElement::from_byte_slice_be(block_hash.as_bytes()).unwrap(),
            block_number,
        })
    }

    fn get_block_transaction_count(&self, block_id: BlockId) -> RpcResult<u128> {
        let substrate_block_hash = self.substrate_block_hash_from_starknet_block(block_id).map_err(|e| {
            error!("'{e}'");
            StarknetRpcApiError::BlockNotFound
        })?;

        let block = get_block_by_block_hash(self.client.as_ref(), substrate_block_hash).unwrap_or_default();

        Ok(block.header().transaction_count)
    }

    /// get the storage at a given address and key and at a given block
    fn get_storage_at(&self, contract_address: FieldElement, key: FieldElement, block_id: BlockId) -> RpcResult<Felt> {
        let substrate_block_hash = self.substrate_block_hash_from_starknet_block(block_id).map_err(|e| {
            error!("'{e}'");
            StarknetRpcApiError::BlockNotFound
        })?;

        let contract_address = Felt252Wrapper(contract_address).into();
        let key = Felt252Wrapper(key).into();

        let value = self
            .overrides
            .for_block_hash(self.client.as_ref(), substrate_block_hash)
            .get_storage_by_storage_key(substrate_block_hash, contract_address, key)
            .ok_or_else(|| {
                error!("Failed to retrieve storage at '{contract_address:?}' and '{key:?}'");
                StarknetRpcApiError::ContractNotFound
            })?;

        Ok(Felt(Felt252Wrapper::from(value).into()))
    }

    fn call(&self, request: FunctionCall, block_id: BlockId) -> RpcResult<Vec<String>> {
        let substrate_block_hash = self.substrate_block_hash_from_starknet_block(block_id).map_err(|e| {
            error!("'{e}'");
            StarknetRpcApiError::BlockNotFound
        })?;

        let runtime_api = self.client.runtime_api();

        let calldata = Calldata(Arc::new(request.calldata.iter().map(|x| Felt252Wrapper::from(*x).into()).collect()));

        let result = runtime_api
            .call(
                substrate_block_hash,
                Felt252Wrapper(request.contract_address).into(),
                Felt252Wrapper(request.entry_point_selector).into(),
                calldata,
            )
            .map_err(|e| {
                error!("Request parameters error: {e}");
                StarknetRpcApiError::InternalServerError
            })?;

        let result = convert_error(self.client.clone(), substrate_block_hash, result)?;

        Ok(result.iter().map(|x| format!("{:#x}", x.0)).collect())
    }

    /// Get the contract class at a given contract address for a given block id
    fn get_class_at(&self, block_id: BlockId, contract_address: FieldElement) -> RpcResult<ContractClass> {
        let substrate_block_hash = self.substrate_block_hash_from_starknet_block(block_id).map_err(|e| {
            error!("'{e}'");
            StarknetRpcApiError::BlockNotFound
        })?;

        let contract_address_wrapped = Felt252Wrapper(contract_address).into();
        let contract_class = self
            .overrides
            .for_block_hash(self.client.as_ref(), substrate_block_hash)
            .contract_class_by_address(substrate_block_hash, contract_address_wrapped)
            .ok_or_else(|| {
                error!("Failed to retrieve contract class at '{contract_address}'");
                StarknetRpcApiError::ContractNotFound
            })?;

        Ok(to_rpc_contract_class(contract_class).map_err(|e| {
            error!("Failed to convert contract class at '{contract_address}' to RPC contract class: {e}");
            StarknetRpcApiError::InvalidContractClass
        })?)
    }

    /// Get the contract class hash in the given block for the contract deployed at the given
    /// address
    ///
    /// # Arguments
    ///
    /// * `block_id` - The hash of the requested block, or number (height) of the requested block,
    ///   or a block tag
    /// * `contract_address` - The address of the contract whose class hash will be returned
    ///
    /// # Returns
    ///
    /// * `class_hash` - The class hash of the given contract
    fn get_class_hash_at(&self, block_id: BlockId, contract_address: FieldElement) -> RpcResult<Felt> {
        let substrate_block_hash = self.substrate_block_hash_from_starknet_block(block_id).map_err(|e| {
            error!("'{e}'");
            StarknetRpcApiError::BlockNotFound
        })?;

        let contract_address = Felt252Wrapper(contract_address).into();
        let class_hash = self
            .overrides
            .for_block_hash(self.client.as_ref(), substrate_block_hash)
            .contract_class_hash_by_address(substrate_block_hash, contract_address)
            .ok_or_else(|| {
                error!("Failed to retrieve contract class hash at '{contract_address:?}'");
                StarknetRpcApiError::ContractNotFound
            })?;

        Ok(Felt(Felt252Wrapper::from(class_hash).into()))
    }

    // Implementation of the `syncing` RPC Endpoint.
    // It's an async function because it uses `sync_service.best_seen_block()`.
    //
    // # Returns
    // * `Syncing` - An Enum that can be a `mc_rpc_core::SyncStatus` struct or a `Boolean`.
    async fn syncing(&self) -> RpcResult<SyncStatusType> {
        // obtain best seen (highest) block number
        match self.sync_service.best_seen_block().await {
            Ok(best_seen_block) => {
                let best_number = self.client.info().best_number;
                let highest_number = best_seen_block.unwrap_or(best_number);

                // get a starknet block from the starting substrate block number
                let starting_block = madara_backend_client::starknet_block_from_substrate_hash(
                    self.client.as_ref(),
                    self.starting_block,
                );

                // get a starknet block from the current substrate block number
                let current_block =
                    madara_backend_client::starknet_block_from_substrate_hash(self.client.as_ref(), best_number);

                // get a starknet block from the highest substrate block number
                let highest_block =
                    madara_backend_client::starknet_block_from_substrate_hash(self.client.as_ref(), highest_number);

                if starting_block.is_ok() && current_block.is_ok() && highest_block.is_ok() {
                    // Convert block numbers and hashes to the respective type required by the `syncing` endpoint.
                    let starting_block_num = UniqueSaturatedInto::<u64>::unique_saturated_into(self.starting_block);
                    let starting_block_hash = starting_block?.header().hash::<H>().0;

                    let current_block_num = UniqueSaturatedInto::<u64>::unique_saturated_into(best_number);
                    let current_block_hash = current_block?.header().hash::<H>().0;

                    let highest_block_num = UniqueSaturatedInto::<u64>::unique_saturated_into(highest_number);
                    let highest_block_hash = highest_block?.header().hash::<H>().0;

                    // Build the `SyncStatus` struct with the respective syn information
                    Ok(SyncStatusType::Syncing(SyncStatus {
                        starting_block_num,
                        starting_block_hash,
                        current_block_num,
                        current_block_hash,
                        highest_block_num,
                        highest_block_hash,
                    }))
                } else {
                    // If there was an error when getting a starknet block, then we return `false`,
                    // as per the endpoint specification
                    log::error!("Failed to load Starknet block");
                    Ok(SyncStatusType::NotSyncing)
                }
            }
            Err(_) => {
                // If there was an error when getting a starknet block, then we return `false`,
                // as per the endpoint specification
                log::error!("`SyncingEngine` shut down");
                Ok(SyncStatusType::NotSyncing)
            }
        }
    }

    /// Get the contract class definition in the given block associated with the given hash.
    fn get_class(&self, block_id: BlockId, class_hash: FieldElement) -> RpcResult<ContractClass> {
        let substrate_block_hash = self.substrate_block_hash_from_starknet_block(block_id).map_err(|e| {
            error!("'{e}'");
            StarknetRpcApiError::BlockNotFound
        })?;

        let class_hash = Felt252Wrapper(class_hash).into();

        let contract_class = self
            .overrides
            .for_block_hash(self.client.as_ref(), substrate_block_hash)
            .contract_class_by_class_hash(substrate_block_hash, class_hash)
            .ok_or_else(|| {
                error!("Failed to retrieve contract class from hash '{class_hash}'");
                StarknetRpcApiError::ClassHashNotFound
            })?;

        Ok(to_rpc_contract_class(contract_class).map_err(|e| {
            error!("Failed to convert contract class from hash '{class_hash}' to RPC contract class: {e}");
            StarknetRpcApiError::InternalServerError
        })?)
    }

    /// Returns the specified block with transaction hashes.
    fn get_block_with_tx_hashes(&self, block_id: BlockId) -> RpcResult<MaybePendingBlockWithTxHashes> {
        let substrate_block_hash = self.substrate_block_hash_from_starknet_block(block_id).map_err(|e| {
            error!("'{e}'");
            StarknetRpcApiError::BlockNotFound
        })?;

        let block = get_block_by_block_hash(self.client.as_ref(), substrate_block_hash).unwrap_or_default();
        let chain_id = self.chain_id()?;
        let blockhash = block.header().hash::<H>();

        let transaction_hashes = if let Some(tx_hashes) = self.get_cached_transaction_hashes(blockhash.into()) {
            let mut v = Vec::with_capacity(tx_hashes.len());
            for tx_hash in tx_hashes {
                v.push(h256_to_felt(tx_hash)?);
            }
            v
        } else {
            block.transactions_hashes::<H>(chain_id.0.into(), Some(block.header().block_number)).map(FieldElement::from).collect()
        };

        let parent_blockhash = block.header().parent_block_hash;
        let block_with_tx_hashes = BlockWithTxHashes {
            transactions: transaction_hashes,
            status: starknet_core::types::BlockStatus::from(block.header().status),
            block_hash: blockhash.into(),
            parent_hash: parent_blockhash.into(),
            block_number: block.header().block_number,
            new_root: block.header().global_state_root.into(),
            timestamp: block.header().block_timestamp,
            sequencer_address: Felt252Wrapper::from(block.header().sequencer_address).into(),
        };

        Ok(MaybePendingBlockWithTxHashes::Block(block_with_tx_hashes))
    }

    /// Get the nonce associated with the given address at the given block
    fn get_nonce(&self, block_id: BlockId, contract_address: FieldElement) -> RpcResult<Felt> {
        let substrate_block_hash = self.substrate_block_hash_from_starknet_block(block_id).map_err(|e| {
            error!("'{e}'");
            StarknetRpcApiError::BlockNotFound
        })?;

        let contract_address = Felt252Wrapper(contract_address).into();

        let nonce = self
            .overrides
            .for_block_hash(self.client.as_ref(), substrate_block_hash)
            .nonce(substrate_block_hash, contract_address)
            .ok_or_else(|| {
                error!("Failed to get nonce at '{contract_address:?}'");
                StarknetRpcApiError::ContractNotFound
            })?;

        Ok(Felt(Felt252Wrapper::from(nonce).into()))
    }

    /// Returns the chain id.
    fn chain_id(&self) -> RpcResult<Felt> {
        let best_block_hash = self.client.info().best_hash;
        let chain_id = self.client.runtime_api().chain_id(best_block_hash).map_err(|e| {
            error!("Failed to fetch chain_id with best_block_hash: {best_block_hash}, error: {e}");
            StarknetRpcApiError::InternalServerError
        })?;

        Ok(Felt(chain_id.0))
    }

    /// Submit a new declare transaction to be added to the chain
    ///
    /// # Arguments
    ///
    /// * `declare_transaction` - the declare transaction to be added to the chain
    ///
    /// # Returns
    ///
    /// * `declare_transaction_result` - the result of the declare transaction
    async fn add_declare_transaction(
        &self,
        declare_transaction: BroadcastedDeclareTransaction,
    ) -> RpcResult<DeclareTransactionResult> {
        let best_block_hash = self.client.info().best_hash;

        let transaction: UserTransaction = declare_transaction.try_into().map_err(|e| {
            error!("Failed to convert BroadcastedDeclareTransaction to UserTransaction, error: {e}");
            StarknetRpcApiError::InternalServerError
        })?;
        let class_hash = match transaction {
            UserTransaction::Declare(ref tx, _) => tx.class_hash(),
            _ => Err(StarknetRpcApiError::InternalServerError)?,
        };

        let current_block_hash = self.client.info().best_hash;
        let contract_class = self
            .overrides
            .for_block_hash(self.client.as_ref(), current_block_hash)
            .contract_class_by_class_hash(current_block_hash, (*class_hash).into());
        if let Some(contract_class) = contract_class {
            error!("Contract class already exists: {:?}", contract_class);
            return Err(StarknetRpcApiError::ClassAlreadyDeclared.into());
        }

        let extrinsic = convert_transaction(self.client.clone(), best_block_hash, transaction.clone()).await?;

        submit_extrinsic(self.pool.clone(), best_block_hash, extrinsic).await?;

        let chain_id = Felt252Wrapper(self.chain_id()?.0);

        Ok(DeclareTransactionResult {
            transaction_hash: transaction.compute_hash::<H>(chain_id, false, None).into(),
            class_hash: class_hash.0,
        })
    }

    /// Add an Invoke Transaction to invoke a contract function
    ///
    /// # Arguments
    ///
    /// * `invoke tx` - <https://docs.starknet.io/documentation/architecture_and_concepts/Blocks/transactions/#invoke_transaction>
    ///
    /// # Returns
    ///
    /// * `transaction_hash` - transaction hash corresponding to the invocation
    async fn add_invoke_transaction(
        &self,
        invoke_transaction: BroadcastedInvokeTransaction,
    ) -> RpcResult<InvokeTransactionResult> {
        let best_block_hash = self.client.info().best_hash;

        let transaction: UserTransaction = invoke_transaction.try_into().map_err(|e| {
            error!("Failed to convert BroadcastedInvokeTransaction to UserTransaction: {e}");
            StarknetRpcApiError::InternalServerError
        })?;

        let extrinsic = convert_transaction(self.client.clone(), best_block_hash, transaction.clone()).await?;

        submit_extrinsic(self.pool.clone(), best_block_hash, extrinsic).await?;

        let chain_id = Felt252Wrapper(self.chain_id()?.0);

        Ok(InvokeTransactionResult { transaction_hash: transaction.compute_hash::<H>(chain_id, false, None).into() })
    }

    /// Add an Deploy Account Transaction
    ///
    /// # Arguments
    ///
    /// * `deploy account transaction` - <https://docs.starknet.io/documentation/architecture_and_concepts/Blocks/transactions/#deploy_account_transaction>
    ///
    /// # Returns
    ///
    /// * `transaction_hash` - transaction hash corresponding to the invocation
    /// * `contract_address` - address of the deployed contract account
    async fn add_deploy_account_transaction(
        &self,
        deploy_account_transaction: BroadcastedDeployAccountTransaction,
    ) -> RpcResult<DeployAccountTransactionResult> {
        let best_block_hash = self.client.info().best_hash;

        let transaction: UserTransaction = deploy_account_transaction.try_into().map_err(|e| {
            error!("Failed to convert BroadcastedDeployAccountTransaction to UserTransaction, error: {e}",);
            StarknetRpcApiError::InternalServerError
        })?;

        let extrinsic = convert_transaction(self.client.clone(), best_block_hash, transaction.clone()).await?;

        submit_extrinsic(self.pool.clone(), best_block_hash, extrinsic).await?;

        let chain_id = Felt252Wrapper(self.chain_id()?.0);
        let account_address = match &transaction {
            UserTransaction::DeployAccount(tx) => tx.account_address(),
            _ => Err(StarknetRpcApiError::InternalServerError)?,
        };

        Ok(DeployAccountTransactionResult {
            transaction_hash: transaction.compute_hash::<H>(chain_id, false, None).into(),
            contract_address: account_address.into(),
        })
    }

    /// Estimate the fee associated with transaction
    ///
    /// # Arguments
    ///
    /// * `request` - starknet transaction request
    /// * `block_id` - hash of the requested block, number (height), or tag
    ///
    /// # Returns
    ///
    /// * `fee_estimate` - fee estimate in gwei
    async fn estimate_fee(
        &self,
        request: Vec<BroadcastedTransaction>,
        block_id: BlockId,
    ) -> RpcResult<Vec<FeeEstimate>> {
        let is_query = request.iter().any(|tx| match tx {
            BroadcastedTransaction::Invoke(invoke_tx) => invoke_tx.is_query,
            BroadcastedTransaction::Declare(BroadcastedDeclareTransaction::V1(tx_v1)) => tx_v1.is_query,
            BroadcastedTransaction::Declare(BroadcastedDeclareTransaction::V2(tx_v2)) => tx_v2.is_query,
            BroadcastedTransaction::DeployAccount(deploy_tx) => deploy_tx.is_query,
        });
        if !is_query {
            log::error!(
                "Got `is_query`: false. In a future version, this will fail fee estimation with UnsupportedTxVersion"
            );
        }

        let substrate_block_hash = self.substrate_block_hash_from_starknet_block(block_id).map_err(|e| {
            error!("'{e}'");
            StarknetRpcApiError::BlockNotFound
        })?;
        let best_block_hash = self.client.info().best_hash;
        let chain_id = Felt252Wrapper(self.chain_id()?.0);

        let mut estimates = vec![];
        for tx in request {
            let tx = tx.try_into().map_err(|e| {
                error!("Failed to convert BroadcastedTransaction to UserTransaction: {e}");
                StarknetRpcApiError::InternalServerError
            })?;
            let (actual_fee, gas_usage) = self
                .client
                .runtime_api()
                .estimate_fee(substrate_block_hash, tx, is_query)
                .map_err(|e| {
                    error!("Request parameters error: {e}");
                    StarknetRpcApiError::InternalServerError
                })?
                .map_err(|e| {
                    error!("Failed to call function: {:#?}", e);
                    StarknetRpcApiError::ContractError
                })?;

            estimates.push(FeeEstimate { gas_price: 0, gas_consumed: gas_usage, overall_fee: actual_fee });
        }
        Ok(estimates)
    }

    // Returns the details of a transaction by a given block id and index
    fn get_transaction_by_block_id_and_index(&self, block_id: BlockId, index: u64) -> RpcResult<Transaction> {
        let substrate_block_hash = self.substrate_block_hash_from_starknet_block(block_id).map_err(|e| {
            error!("'{e}'");
            StarknetRpcApiError::BlockNotFound
        })?;

        let block = get_block_by_block_hash(self.client.as_ref(), substrate_block_hash).unwrap_or_default();

        let transaction = block.transactions().get(index as usize).ok_or(StarknetRpcApiError::InvalidTxnIndex)?;
        let chain_id = self.chain_id()?;

        let transaction_hash = self
            .get_cached_transaction_hashes(block.header().hash::<H>().into())
            .map(|tx_hashes| h256_to_felt(*tx_hashes.get(index as usize).ok_or(StarknetRpcApiError::InvalidTxnIndex)?))
            .unwrap_or_else(|| Ok(transaction.compute_hash::<H>(chain_id.0.into(), false, Some(block.header().block_number)).0))?;

        Ok(to_starknet_core_tx(transaction.clone(), transaction_hash))
    }

    /// Get block information with full transactions given the block id
    fn get_block_with_txs(&self, block_id: BlockId) -> RpcResult<MaybePendingBlockWithTxs> {
        let substrate_block_hash = self.substrate_block_hash_from_starknet_block(block_id).map_err(|e| {
            error!("'{e}'");
            StarknetRpcApiError::BlockNotFound
        })?;

        let block = get_block_by_block_hash(self.client.as_ref(), substrate_block_hash).unwrap_or_default();

        let chain_id = self.chain_id()?;
        let chain_id = Felt252Wrapper(chain_id.0);

        let transaction_hashes = self.get_cached_transaction_hashes(block.header().hash::<H>().into());
        let mut transactions = Vec::with_capacity(block.transactions().len());
        for (index, tx) in block.transactions().iter().enumerate() {
            let hash = transaction_hashes
                .as_ref()
<<<<<<< HEAD
                .map(|tx_hashes| h256_to_felt(*tx_hashes.get(index).ok_or(StarknetRpcApiError::InternalServerError)?))
                .unwrap_or_else(|| Ok(tx.compute_hash::<H>(chain_id.0.into(), false, Some(block.header().block_number)).0))?;
=======
                .map(|tx_hashes| {
                    h256_to_felt(*tx_hashes.get(index).ok_or_else(|| {
                        error!("Transaction hash not found at index: {index} in transaction hashes cache.");
                        StarknetRpcApiError::InternalServerError
                    })?)
                })
                .unwrap_or_else(|| Ok(tx.compute_hash::<H>(chain_id.0.into(), false).0))?;
>>>>>>> 57fc9a21
            transactions.push(to_starknet_core_tx(tx.clone(), hash));
        }

        let block_with_txs = BlockWithTxs {
            // TODO: Get status from block
            status: starknet_core::types::BlockStatus::from(block.header().status),
            block_hash: block.header().hash::<H>().into(),
            parent_hash: block.header().parent_block_hash.into(),
            block_number: block.header().block_number,
            new_root: block.header().global_state_root.into(),
            timestamp: block.header().block_timestamp,
            sequencer_address: Felt252Wrapper::from(block.header().sequencer_address).into(),
            transactions,
        };

        Ok(MaybePendingBlockWithTxs::Block(block_with_txs))
    }

    /// Get the information about the result of executing the requested block
    fn get_state_update(&self, block_id: BlockId) -> RpcResult<StateUpdate> {
        let substrate_block_hash = self.substrate_block_hash_from_starknet_block(block_id).map_err(|e| {
            error!("'{e}'");
            StarknetRpcApiError::BlockNotFound
        })?;

        let block = get_block_by_block_hash(self.client.as_ref(), substrate_block_hash).unwrap_or_default();

        let old_root = if block.header().block_number > 0 {
            let parent_block_hash = (TryInto::<FieldElement>::try_into(block.header().parent_block_hash)).unwrap();
            let substrate_parent_block_hash =
                self.substrate_block_hash_from_starknet_block(BlockId::Hash(parent_block_hash)).map_err(|e| {
                    error!("'{e}'");
                    StarknetRpcApiError::BlockNotFound
                })?;

            let parent_block =
                get_block_by_block_hash(self.client.as_ref(), substrate_parent_block_hash).unwrap_or_default();
            parent_block.header().global_state_root.into()
        } else {
            FieldElement::default()
        };

        Ok(StateUpdate {
            block_hash: block.header().hash::<H>().into(),
            new_root: block.header().global_state_root.into(),
            old_root,
            state_diff: StateDiff {
                storage_diffs: Vec::new(),
                deprecated_declared_classes: Vec::new(),
                declared_classes: Vec::new(),
                deployed_contracts: Vec::new(),
                replaced_classes: Vec::new(),
                nonces: Vec::new(),
            },
        })
    }

    /// Returns the transactions in the transaction pool, recognized by this sequencer
    async fn pending_transactions(&self, block_number: u64) -> RpcResult<Vec<Transaction>> {
        let substrate_block_hash = self.client.info().best_hash;

        let mut transactions = vec![];

        let mut transactions_ready: Vec<<B as BlockT>::Extrinsic> =
            self.graph.validated_pool().ready().map(|tx| tx.data().clone()).collect();

        let mut transactions_future: Vec<<B as BlockT>::Extrinsic> =
            self.graph.validated_pool().futures().into_iter().map(|(_hash, extrinsic)| extrinsic).collect();

        transactions.append(&mut transactions_ready);
        transactions.append(&mut transactions_future);

        let api = self.client.runtime_api();

        let transactions = api.extrinsic_filter(substrate_block_hash, transactions).map_err(|e| {
            error!("Failed to filter extrinsics. Substrate block hash: {substrate_block_hash}, error: {e}");
            StarknetRpcApiError::InternalServerError
        })?;

        let chain_id = self.chain_id().map_err(|e| {
            error!("Failed to retrieve chain ID. Error: {e}");
            StarknetRpcApiError::InternalServerError
        })?;

        let transactions = transactions
            .into_iter()
            .map(|tx| {
                let hash = tx.compute_hash::<H>(chain_id.0.into(), false, Some(block_number)).into();
                to_starknet_core_tx(tx, hash)
            })
            .collect();
        Ok(transactions)
    }

    /// Returns all events matching the given filter
    async fn get_events(&self, filter: EventFilterWithPage) -> RpcResult<EventsPage> {
        let continuation_token = match filter.result_page_request.continuation_token {
            Some(token) => types::ContinuationToken::parse(token).map_err(|e| {
                error!("Failed to parse continuation token: {:?}", e);
                StarknetRpcApiError::InvalidContinuationToken
            })?,
            None => types::ContinuationToken::default(),
        };
        let from_address = filter.event_filter.address.map(Felt252Wrapper::from);
        let keys = filter.event_filter.keys.unwrap_or_default();
        let chunk_size = filter.result_page_request.chunk_size;

        if keys.len() > MAX_EVENTS_KEYS {
            return Err(StarknetRpcApiError::TooManyKeysInFilter.into());
        }
        if chunk_size > MAX_EVENTS_CHUNK_SIZE as u64 {
            return Err(StarknetRpcApiError::PageSizeTooBig.into());
        }

        // Get the substrate block numbers for the requested range
        let latest_block =
            self.substrate_block_number_from_starknet_block(BlockId::Tag(BlockTag::Latest)).map_err(|e| {
                error!("'{e}'");
                StarknetRpcApiError::BlockNotFound
            })?;
        let from_block = self
            .substrate_block_number_from_starknet_block(filter.event_filter.from_block.unwrap_or(BlockId::Number(0)))
            .map_err(|e| {
                error!("'{e}'");
                StarknetRpcApiError::BlockNotFound
            })?;
        let to_block = self
            .substrate_block_number_from_starknet_block(
                filter.event_filter.to_block.unwrap_or(BlockId::Tag(BlockTag::Latest)),
            )
            .map_err(|e| {
                error!("'{e}'");
                StarknetRpcApiError::BlockNotFound
            })?;

        // Verify that the requested range is valid
        if from_block > to_block {
            return Ok(EventsPage { events: vec![], continuation_token: None });
        }

        let to_block = if latest_block > to_block { to_block } else { latest_block };
        let filter = RpcEventFilter { from_block, to_block, from_address, keys, chunk_size, continuation_token };

        self.filter_events(filter)
    }

    /// Returns a transaction details from it's hash.
    ///
    /// If the transaction is in the transactions pool,
    /// it considers the transaction hash as not found.
    /// Consider using `pending_transaction` for that purpose.
    ///
    /// # Arguments
    ///
    /// * `transaction_hash` - Transaction hash corresponding to the transaction.
    fn get_transaction_by_hash(&self, transaction_hash: FieldElement) -> RpcResult<Transaction> {
        let block_hash_from_db = self
            .backend
            .mapping()
            .block_hash_from_transaction_hash(H256::from(transaction_hash.to_bytes_be()))
            .map_err(|e| {
                error!("Failed to get transaction's substrate block hash from mapping_db: {e}");
                StarknetRpcApiError::TxnHashNotFound
            })?;

        let substrate_block_hash = match block_hash_from_db {
            Some(block_hash) => block_hash,
            None => return Err(StarknetRpcApiError::TxnHashNotFound.into()),
        };

        let block = get_block_by_block_hash(self.client.as_ref(), substrate_block_hash).unwrap_or_default();
        let chain_id = self.chain_id()?.0.into();

        let find_tx = if let Some(tx_hashes) = self.get_cached_transaction_hashes(block.header().hash::<H>().into()) {
            tx_hashes
                .into_iter()
                .zip(block.transactions())
                .find(|(tx_hash, _)| *tx_hash == Felt252Wrapper(transaction_hash).into())
                .map(|(_, tx)| to_starknet_core_tx(tx.clone(), transaction_hash))
        } else {
            block
                .transactions()
                .iter()
                .find(|tx| tx.compute_hash::<H>(chain_id, false, Some(block.header().block_number)).0 == transaction_hash)
                .map(|tx| to_starknet_core_tx(tx.clone(), transaction_hash))
        };

        find_tx.ok_or(StarknetRpcApiError::TxnHashNotFound.into())
    }

    /// Returns the receipt of a transaction by transaction hash.
    ///
    /// # Arguments
    ///
    /// * `transaction_hash` - Transaction hash corresponding to the transaction.
    fn get_transaction_receipt(&self, transaction_hash: FieldElement) -> RpcResult<MaybePendingTransactionReceipt> {
        let block_hash_from_db = self
            .backend
            .mapping()
            .block_hash_from_transaction_hash(H256::from(transaction_hash.to_bytes_be()))
            .map_err(|e| {
                error!("Failed to get transaction's substrate block hash from mapping_db: {e}");
                StarknetRpcApiError::TxnHashNotFound
            })?;

        let substrate_block_hash = match block_hash_from_db {
            Some(block_hash) => block_hash,
            None => {
                // If the transaction is still in the pool, the receipt
                // is not available, thus considered as not found.
                return Err(StarknetRpcApiError::TxnHashNotFound.into());
            }
        };

        let block: mp_block::Block =
            get_block_by_block_hash(self.client.as_ref(), substrate_block_hash).unwrap_or_default();
        let block_header = block.header();
        let block_hash = block_header.hash::<H>().into();
        let block_number = block_header.block_number;

        let block_extrinsics = self
            .client
            .block_body(substrate_block_hash)
            .map_err(|e| {
                error!("Failed to get block body. Substrate block hash: {substrate_block_hash}, error: {e}");
                StarknetRpcApiError::InternalServerError
            })?
            .ok_or(StarknetRpcApiError::BlockNotFound)?;
        let chain_id = self.chain_id()?.0.into();

        let (tx_type, events) = self
            .client
            .runtime_api()
            .get_events_for_tx_hash(substrate_block_hash, block_extrinsics, chain_id, transaction_hash.into())
            .map_err(|e| {
                error!(
                    "Failed to get events for transaction hash. Substrate block hash: {substrate_block_hash}, \
                     transaction hash: {transaction_hash}, error: {e}"
                );
                StarknetRpcApiError::InternalServerError
            })?
            .expect("the transaction should be present in the substrate extrinsics");

        let execution_result = {
            let revert_error = self
                .client
                .runtime_api()
                .get_tx_execution_outcome(substrate_block_hash, Felt252Wrapper(transaction_hash).into())
                .map_err(|e| {
                    error!(
                        "Failed to get transaction execution outcome. Substrate block hash: {substrate_block_hash}, \
                         transaction hash: {transaction_hash}, error: {e}"
                    );
                    StarknetRpcApiError::InternalServerError
                })?;

            match revert_error {
                None => ExecutionResult::Succeeded,
                // This is safe because the message is a Vec<u8> build from a String
                Some(message) => ExecutionResult::Reverted { reason: unsafe { String::from_utf8_unchecked(message) } },
            }
        };

        fn event_conversion(event: starknet_api::transaction::Event) -> starknet_core::types::Event {
            starknet_core::types::Event {
                from_address: Felt252Wrapper::from(event.from_address).0,
                keys: event.content.keys.into_iter().map(|felt| Felt252Wrapper::from(felt).0).collect(),
                data: event.content.data.0.into_iter().map(|felt| Felt252Wrapper::from(felt).0).collect(),
            }
        }

        let receipt = match tx_type {
            mp_transactions::TxType::Declare => TransactionReceipt::Declare(DeclareTransactionReceipt {
                transaction_hash,
                actual_fee: Default::default(),
                finality_status: TransactionFinalityStatus::AcceptedOnL2,
                block_hash,
                block_number,
                messages_sent: Default::default(),
                events: events.into_iter().map(event_conversion).collect(),
                execution_result,
            }),
            mp_transactions::TxType::DeployAccount => {
                TransactionReceipt::DeployAccount(DeployAccountTransactionReceipt {
                    transaction_hash,
                    actual_fee: Default::default(),
                    finality_status: TransactionFinalityStatus::AcceptedOnL2,
                    block_hash,
                    block_number,
                    messages_sent: Default::default(),
                    events: events.into_iter().map(event_conversion).collect(),
                    contract_address: Default::default(), // TODO: we can probably find this in the events
                    execution_result,
                })
            }
            mp_transactions::TxType::Invoke => TransactionReceipt::Invoke(InvokeTransactionReceipt {
                transaction_hash,
                actual_fee: Default::default(),
                finality_status: TransactionFinalityStatus::AcceptedOnL2,
                block_hash,
                block_number,
                messages_sent: Default::default(),
                events: events.into_iter().map(event_conversion).collect(),
                execution_result,
            }),
            mp_transactions::TxType::L1Handler => TransactionReceipt::L1Handler(L1HandlerTransactionReceipt {
                transaction_hash,
                actual_fee: Default::default(),
                finality_status: TransactionFinalityStatus::AcceptedOnL2,
                block_hash,
                block_number,
                messages_sent: Default::default(),
                events: events.into_iter().map(event_conversion).collect(),
                execution_result,
            }),
        };

        Ok(MaybePendingTransactionReceipt::Receipt(receipt))
    }
}

async fn submit_extrinsic<P, B>(
    pool: Arc<P>,
    best_block_hash: <B as BlockT>::Hash,
    extrinsic: <B as BlockT>::Extrinsic,
) -> Result<<P as TransactionPool>::Hash, StarknetRpcApiError>
where
    P: TransactionPool<Block = B> + 'static,
    B: BlockT,
    <B as BlockT>::Extrinsic: Send + Sync + 'static,
{
    pool.submit_one(&SPBlockId::hash(best_block_hash), TX_SOURCE, extrinsic).await.map_err(|e| {
        error!("Failed to submit extrinsic: {:?}", e);
        match e.into_pool_error() {
            Ok(PoolError::InvalidTransaction(InvalidTransaction::BadProof)) => StarknetRpcApiError::ValidationFailure,
            _ => StarknetRpcApiError::InternalServerError,
        }
    })
}

async fn convert_transaction<C, B>(
    client: Arc<C>,
    best_block_hash: <B as BlockT>::Hash,
    transaction: UserTransaction,
) -> Result<<B as BlockT>::Extrinsic, StarknetRpcApiError>
where
    B: BlockT,
    C: ProvideRuntimeApi<B>,
    C::Api: StarknetRuntimeApi<B> + ConvertTransactionRuntimeApi<B>,
{
    let result = client.runtime_api().convert_transaction(best_block_hash, transaction).map_err(|e| {
        error!("Failed to convert transaction: {:?}", e);
        StarknetRpcApiError::InternalServerError
    })?;

    match result {
        Ok(extrinsic) => Ok(extrinsic),
        Err(dispatch_error) => {
            error!("Failed to convert transaction: {:?}", dispatch_error);
            Err(StarknetRpcApiError::InternalServerError)
        }
    }
}

fn convert_error<C, B, T>(
    client: Arc<C>,
    best_block_hash: <B as BlockT>::Hash,
    call_result: Result<T, DispatchError>,
) -> Result<T, StarknetRpcApiError>
where
    B: BlockT,
    C: ProvideRuntimeApi<B>,
    C::Api: StarknetRuntimeApi<B> + ConvertTransactionRuntimeApi<B>,
{
    match call_result {
        Ok(val) => Ok(val),
        Err(e) => match client.runtime_api().convert_error(best_block_hash, e) {
            Ok(starknet_error) => Err(starknet_error.into()),
            Err(_) => Err(StarknetRpcApiError::InternalServerError),
        },
    }
}

fn h256_to_felt(h256: H256) -> Result<FieldElement, StarknetRpcApiError> {
    match Felt252Wrapper::try_from(h256) {
        Ok(felt) => Ok(felt.0),
        Err(e) => {
            error!("failed to convert H256 to FieldElement: {e}");
            Err(StarknetRpcApiError::InternalServerError)
        }
    }
}<|MERGE_RESOLUTION|>--- conflicted
+++ resolved
@@ -679,18 +679,13 @@
         for (index, tx) in block.transactions().iter().enumerate() {
             let hash = transaction_hashes
                 .as_ref()
-<<<<<<< HEAD
-                .map(|tx_hashes| h256_to_felt(*tx_hashes.get(index).ok_or(StarknetRpcApiError::InternalServerError)?))
-                .unwrap_or_else(|| Ok(tx.compute_hash::<H>(chain_id.0.into(), false, Some(block.header().block_number)).0))?;
-=======
                 .map(|tx_hashes| {
                     h256_to_felt(*tx_hashes.get(index).ok_or_else(|| {
                         error!("Transaction hash not found at index: {index} in transaction hashes cache.");
                         StarknetRpcApiError::InternalServerError
                     })?)
                 })
-                .unwrap_or_else(|| Ok(tx.compute_hash::<H>(chain_id.0.into(), false).0))?;
->>>>>>> 57fc9a21
+                .unwrap_or_else(|| Ok(tx.compute_hash::<H>(chain_id.0.into(), false, Some(block.header().block_number)).0))?;
             transactions.push(to_starknet_core_tx(tx.clone(), hash));
         }
 
