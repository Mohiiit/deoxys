//! Starknet RPC server API implementation
//!
//! It uses the madara client and backend in order to answer queries.

mod constants;
mod errors;
mod events;
mod madara_backend_client;
mod types;
use std::marker::PhantomData;
use std::sync::Arc;

use errors::StarknetRpcApiError;
use jsonrpsee::core::{async_trait, RpcResult};
use jsonrpsee::types::error::CallError;
use log::error;
use mc_db::Backend as MadaraBackend;
use mc_genesis_data_provider::GenesisProvider;
pub use mc_rpc_core::utils::*;
pub use mc_rpc_core::{
    Felt, MadaraRpcApiServer, PredeployedAccountWithBalance, StarknetReadRpcApiServer, StarknetTraceRpcApiServer,
    StarknetWriteRpcApiServer,
};
use mc_storage::OverrideHandle;
use mp_block::BlockStatus;
use mp_felt::{Felt252Wrapper, Felt252WrapperError};
use mp_hashers::HasherT;
use mp_simulations::{SimulatedTransaction, SimulationFlag, SimulationFlags};
use mp_transactions::compute_hash::ComputeTransactionHash;
use mp_transactions::execution::StarknetRPCExecutionResources;
use mp_transactions::to_starknet_core_transaction::to_starknet_core_tx;
use mp_transactions::{TransactionStatus, UserTransaction};
use pallet_starknet_runtime_api::{ConvertTransactionRuntimeApi, StarknetRuntimeApi};
use sc_client_api::backend::{Backend, StorageProvider};
use sc_client_api::BlockBackend;
use sc_network_sync::SyncingService;
use sc_transaction_pool::{ChainApi, Pool};
use sc_transaction_pool_api::error::{Error as PoolError, IntoPoolError};
use sc_transaction_pool_api::{TransactionPool, TransactionSource};
use sp_api::{ApiError, ProvideRuntimeApi};
use sp_arithmetic::traits::UniqueSaturatedInto;
use sp_blockchain::HeaderBackend;
use sp_core::H256;
use sp_runtime::traits::{Block as BlockT, Header as HeaderT};
use sp_runtime::transaction_validity::InvalidTransaction;
use sp_runtime::DispatchError;
use starknet_api::transaction::Calldata;
use starknet_core::types::{
    BlockHashAndNumber, BlockId, BlockTag, BlockWithTxHashes, BlockWithTxs, BroadcastedDeclareTransaction,
    BroadcastedDeployAccountTransaction, BroadcastedInvokeTransaction, BroadcastedTransaction, ContractClass,
<<<<<<< HEAD
    DeclareTransactionReceipt, DeclareTransactionResult, DeployAccountTransactionReceipt, DeployTransactionReceipt,
    DeployAccountTransactionResult, EventFilterWithPage, EventsPage, ExecutionResult, FeeEstimate, FieldElement,
    FunctionCall, Hash256, InvokeTransactionReceipt, InvokeTransactionResult, L1HandlerTransactionReceipt,
    MaybePendingBlockWithTxHashes, MaybePendingBlockWithTxs, MaybePendingTransactionReceipt, StateDiff, StateUpdate,
    SyncStatus, SyncStatusType, Transaction, TransactionExecutionStatus, TransactionFinalityStatus, TransactionReceipt,
=======
    DeclareTransactionReceipt, DeclareTransactionResult, DeployAccountTransactionReceipt,
    DeployAccountTransactionResult, DeployTransactionReceipt, EventFilterWithPage, EventsPage, ExecutionResult,
    FeeEstimate, FieldElement, FunctionCall, InvokeTransactionReceipt, InvokeTransactionResult,
    L1HandlerTransactionReceipt, MaybePendingBlockWithTxHashes, MaybePendingBlockWithTxs,
    MaybePendingTransactionReceipt, StateDiff, StateUpdate, SyncStatus, SyncStatusType, Transaction,
    TransactionExecutionStatus, TransactionFinalityStatus, TransactionReceipt,
>>>>>>> ec47d6e7
};
use starknet_core::utils::get_selector_from_name;

use crate::constants::{MAX_EVENTS_CHUNK_SIZE, MAX_EVENTS_KEYS};
use crate::types::RpcEventFilter;

/// A Starknet RPC server for Madara
pub struct Starknet<A: ChainApi, B: BlockT, BE, G, C, P, H> {
    client: Arc<C>,
    backend: Arc<mc_db::Backend<B>>,
    overrides: Arc<OverrideHandle<B>>,
    pool: Arc<P>,
    #[allow(dead_code)]
    graph: Arc<Pool<A>>,
    sync_service: Arc<SyncingService<B>>,
    starting_block: <<B>::Header as HeaderT>::Number,
    genesis_provider: Arc<G>,
    _marker: PhantomData<(B, BE, H)>,
}

/// Constructor for A Starknet RPC server for Madara
/// # Arguments
// * `client` - The Madara client
// * `backend` - The Madara backend
// * `overrides` - The OverrideHandle
// * `sync_service` - The Substrate client sync service
// * `starting_block` - The starting block for the syncing
// * `hasher` - The hasher used by the runtime
//
// # Returns
// * `Self` - The actual Starknet struct
#[allow(clippy::too_many_arguments)]
impl<A: ChainApi, B: BlockT, BE, G, C, P, H> Starknet<A, B, BE, G, C, P, H> {
    pub fn new(
        client: Arc<C>,
        backend: Arc<mc_db::Backend<B>>,
        overrides: Arc<OverrideHandle<B>>,
        pool: Arc<P>,
        graph: Arc<Pool<A>>,
        sync_service: Arc<SyncingService<B>>,
        starting_block: <<B>::Header as HeaderT>::Number,
        genesis_provider: Arc<G>,
    ) -> Self {
        Self {
            client,
            backend,
            overrides,
            pool,
            graph,
            sync_service,
            starting_block,
            genesis_provider,
            _marker: PhantomData,
        }
    }
}

impl<A: ChainApi, B, BE, G, C, P, H> Starknet<A, B, BE, G, C, P, H>
where
    B: BlockT,
    C: HeaderBackend<B> + 'static,
{
    pub fn current_block_number(&self) -> RpcResult<u64> {
        Ok(UniqueSaturatedInto::<u64>::unique_saturated_into(self.client.info().best_number))
    }
}

impl<A: ChainApi, B, BE, G, C, P, H> Starknet<A, B, BE, G, C, P, H>
where
    B: BlockT,
    C: HeaderBackend<B> + 'static,
{
    pub fn current_spec_version(&self) -> RpcResult<String> {
        Ok("0.4.0".to_string())
    }
}

impl<A: ChainApi, B, BE, G, C, P, H> Starknet<A, B, BE, G, C, P, H>
where
    B: BlockT,
    C: HeaderBackend<B> + 'static,
    H: HasherT + Send + Sync + 'static,
{
    pub fn current_block_hash(&self) -> Result<H256, ApiError> {
        let substrate_block_hash = self.client.info().best_hash;

        let starknet_block = get_block_by_block_hash(self.client.as_ref(), substrate_block_hash).unwrap_or_default();

        Ok(starknet_block.header().hash::<H>().into())
    }

    /// Returns the substrate block hash corresponding to the given Starknet block id
    fn substrate_block_hash_from_starknet_block(&self, block_id: BlockId) -> Result<B::Hash, String> {
        match block_id {
            BlockId::Hash(h) => madara_backend_client::load_hash(
                self.client.as_ref(),
                &self.backend,
                H256::from_slice(&h.to_bytes_be()[..32]),
            )
            .map_err(|e| format!("Failed to load Starknet block hash for Substrate block with hash '{h}': {e}"))?,
            BlockId::Number(n) => self
                .client
                .hash(UniqueSaturatedInto::unique_saturated_into(n))
                .map_err(|e| format!("Failed to retrieve the hash of block number '{n}': {e}"))?,
            BlockId::Tag(_) => Some(self.client.info().best_hash),
        }
        .ok_or("Failed to retrieve the substrate block id".to_string())
    }

    /// Helper function to get the substrate block number from a Starknet block id
    ///
    /// # Arguments
    ///
    /// * `block_id` - The Starknet block id
    ///
    /// # Returns
    ///
    /// * `u64` - The substrate block number
    fn substrate_block_number_from_starknet_block(&self, block_id: BlockId) -> Result<u64, String> {
        // Short circuit on block number
        if let BlockId::Number(x) = block_id {
            return Ok(x);
        }

        let substrate_block_hash = self.substrate_block_hash_from_starknet_block(block_id)?;

        let starknet_block = get_block_by_block_hash(self.client.as_ref(), substrate_block_hash)
            .ok_or("Failed to retrieve the substrate block number".to_string())?;

        Ok(starknet_block.header().block_number)
    }

    /// Returns a list of all transaction hashes in the given block.
    ///
    /// # Arguments
    ///
    /// * `block_hash` - The hash of the block containing the transactions (starknet block).
    fn get_cached_transaction_hashes(&self, block_hash: H256) -> Option<Vec<H256>> {
        self.backend.mapping().cached_transaction_hashes_from_block_hash(block_hash).unwrap_or_else(|err| {
            error!("{err}");
            None
        })
    }
}

/// Taken from https://github.com/paritytech/substrate/blob/master/client/rpc/src/author/mod.rs#L78
const TX_SOURCE: TransactionSource = TransactionSource::External;

impl<A, B, BE, G, C, P, H> MadaraRpcApiServer for Starknet<A, B, BE, G, C, P, H>
where
    A: ChainApi<Block = B> + 'static,
    B: BlockT,
    BE: Backend<B> + 'static,
    C: HeaderBackend<B> + BlockBackend<B> + StorageProvider<B, BE> + 'static,
    C: ProvideRuntimeApi<B>,
    G: GenesisProvider + Send + Sync + 'static,
    C::Api: StarknetRuntimeApi<B> + ConvertTransactionRuntimeApi<B>,
    P: TransactionPool<Block = B> + 'static,
    H: HasherT + Send + Sync + 'static,
{
    fn predeployed_accounts(&self) -> RpcResult<Vec<PredeployedAccountWithBalance>> {
        let genesis_data = self.genesis_provider.load_genesis_data()?;
        let block_id = BlockId::Tag(BlockTag::Latest);
        let fee_token_address: FieldElement = genesis_data.fee_token_address.0;

        Ok(genesis_data
            .predeployed_accounts
            .into_iter()
            .map(|account| {
                let contract_address: FieldElement = account.contract_address.into();
                let balance_string = &self
                    .call(
                        FunctionCall {
                            contract_address: fee_token_address,
                            entry_point_selector: get_selector_from_name("balanceOf")
                                .expect("the provided method name should be a valid ASCII string."),
                            calldata: vec![contract_address],
                        },
                        block_id,
                    )
                    .expect("FunctionCall attributes should be correct.")[0];
                let balance =
                    Felt252Wrapper::from_hex_be(balance_string).expect("`balanceOf` should return a Felt").into();
                PredeployedAccountWithBalance { account, balance }
            })
            .collect::<Vec<_>>())
    }
}

#[async_trait]
impl<A, B, BE, G, C, P, H> StarknetWriteRpcApiServer for Starknet<A, B, BE, G, C, P, H>
where
    A: ChainApi<Block = B> + 'static,
    B: BlockT,
    P: TransactionPool<Block = B> + 'static,
    BE: Backend<B> + 'static,
    C: HeaderBackend<B> + BlockBackend<B> + StorageProvider<B, BE> + 'static,
    C: ProvideRuntimeApi<B>,
    C::Api: StarknetRuntimeApi<B> + ConvertTransactionRuntimeApi<B>,
    G: GenesisProvider + Send + Sync + 'static,
    H: HasherT + Send + Sync + 'static,
{
    /// Submit a new declare transaction to be added to the chain
    ///
    /// # Arguments
    ///
    /// * `declare_transaction` - the declare transaction to be added to the chain
    ///
    /// # Returns
    ///
    /// * `declare_transaction_result` - the result of the declare transaction
    async fn add_declare_transaction(
        &self,
        declare_transaction: BroadcastedDeclareTransaction,
    ) -> RpcResult<DeclareTransactionResult> {
        let best_block_hash = self.client.info().best_hash;

        let transaction: UserTransaction = declare_transaction.try_into().map_err(|e| {
            error!("Failed to convert BroadcastedDeclareTransaction to UserTransaction, error: {e}");
            StarknetRpcApiError::InternalServerError
        })?;
        let class_hash = match transaction {
            UserTransaction::Declare(ref tx, _) => tx.class_hash(),
            _ => Err(StarknetRpcApiError::InternalServerError)?,
        };

        let current_block_hash = self.client.info().best_hash;
        let contract_class = self
            .overrides
            .for_block_hash(self.client.as_ref(), current_block_hash)
            .contract_class_by_class_hash(current_block_hash, (*class_hash).into());

        if let Some(contract_class) = contract_class {
            error!("Contract class already exists: {:?}", contract_class);
            return Err(StarknetRpcApiError::ClassAlreadyDeclared.into());
        }

        let extrinsic = convert_tx_to_extrinsic(self.client.clone(), best_block_hash, transaction.clone()).await?;

        submit_extrinsic(self.pool.clone(), best_block_hash, extrinsic).await?;

        let chain_id = Felt252Wrapper(self.chain_id()?.0);

        Ok(DeclareTransactionResult {
            transaction_hash: transaction.compute_hash::<H>(chain_id, false, None).into(),
            class_hash: class_hash.0,
        })
    }

    /// Add an Invoke Transaction to invoke a contract function
    ///
    /// # Arguments
    ///
    /// * `invoke tx` - <https://docs.starknet.io/documentation/architecture_and_concepts/Blocks/transactions/#invoke_transaction>
    ///
    /// # Returns
    ///
    /// * `transaction_hash` - transaction hash corresponding to the invocation
    async fn add_invoke_transaction(
        &self,
        invoke_transaction: BroadcastedInvokeTransaction,
    ) -> RpcResult<InvokeTransactionResult> {
        let best_block_hash = self.client.info().best_hash;

        let transaction: UserTransaction = invoke_transaction.try_into().map_err(|e| {
            error!("Failed to convert BroadcastedInvokeTransaction to UserTransaction: {e}");
            StarknetRpcApiError::InternalServerError
        })?;

        let extrinsic = convert_tx_to_extrinsic(self.client.clone(), best_block_hash, transaction.clone()).await?;

        submit_extrinsic(self.pool.clone(), best_block_hash, extrinsic).await?;

        let chain_id = Felt252Wrapper(self.chain_id()?.0);

        Ok(InvokeTransactionResult { transaction_hash: transaction.compute_hash::<H>(chain_id, false, None).into() })
    }

    /// Add an Deploy Account Transaction
    ///
    /// # Arguments
    ///
    /// * `deploy account transaction` - <https://docs.starknet.io/documentation/architecture_and_concepts/Blocks/transactions/#deploy_account_transaction>
    ///
    /// # Returns
    ///
    /// * `transaction_hash` - transaction hash corresponding to the invocation
    /// * `contract_address` - address of the deployed contract account
    async fn add_deploy_account_transaction(
        &self,
        deploy_account_transaction: BroadcastedDeployAccountTransaction,
    ) -> RpcResult<DeployAccountTransactionResult> {
        let best_block_hash = self.client.info().best_hash;

        let transaction: UserTransaction = deploy_account_transaction.try_into().map_err(|e| {
            error!("Failed to convert BroadcastedDeployAccountTransaction to UserTransaction, error: {e}",);
            StarknetRpcApiError::InternalServerError
        })?;

        let extrinsic = convert_tx_to_extrinsic(self.client.clone(), best_block_hash, transaction.clone()).await?;

        submit_extrinsic(self.pool.clone(), best_block_hash, extrinsic).await?;

        let chain_id = Felt252Wrapper(self.chain_id()?.0);
        let account_address = match &transaction {
            UserTransaction::DeployAccount(tx) => tx.account_address(),
            _ => Err(StarknetRpcApiError::InternalServerError)?,
        };

        Ok(DeployAccountTransactionResult {
            transaction_hash: transaction.compute_hash::<H>(chain_id, false, None).into(),
            contract_address: account_address.into(),
        })
    }
}

#[async_trait]
#[allow(unused_variables)]
impl<A, B, BE, G, C, P, H> StarknetReadRpcApiServer for Starknet<A, B, BE, G, C, P, H>
where
    A: ChainApi<Block = B> + 'static,
    B: BlockT,
    P: TransactionPool<Block = B> + 'static,
    BE: Backend<B> + 'static,
    C: HeaderBackend<B> + BlockBackend<B> + StorageProvider<B, BE> + 'static,
    C: ProvideRuntimeApi<B>,
    C::Api: StarknetRuntimeApi<B> + ConvertTransactionRuntimeApi<B>,
    G: GenesisProvider + Send + Sync + 'static,
    H: HasherT + Send + Sync + 'static,
{
    /// Returns the Version of the StarkNet JSON-RPC Specification Being Used
    ///
    /// This method provides the version of the StarkNet JSON-RPC specification that the node is
    /// currently using. The version is returned as a semantic versioning (SemVer) string.
    ///
    /// # Arguments
    ///
    /// This method does not take any arguments.
    ///
    /// # Returns
    ///
    /// * `spec_version` - A string representing the SemVer of the StarkNet JSON-RPC specification
    ///   being used.
    fn spec_version(&self) -> RpcResult<String> {
        self.current_spec_version()
    }

    /// Get the Most Recent Accepted Block Number
    ///
    /// ### Arguments
    ///
    /// This function does not take any arguments.
    ///
    /// ### Returns
    ///
    /// * `block_number` - The latest block number of the current network.
    fn block_number(&self) -> RpcResult<u64> {
        self.current_block_number()
    }

    /// Get the Most Recent Accepted Block Hash and Number
    ///
    /// ### Arguments
    ///
    /// This function does not take any arguments.
    ///
    /// ### Returns
    ///
    /// * `block_hash_and_number` - A tuple containing the latest block hash and number of the
    ///   current network.
    fn block_hash_and_number(&self) -> RpcResult<BlockHashAndNumber> {
        let block_number = self.current_block_number()?;
        let block_hash = self.current_block_hash().map_err(|e| {
            error!("Failed to retrieve the current block hash: {}", e);
            StarknetRpcApiError::NoBlocks
        })?;

        Ok(BlockHashAndNumber {
            block_hash: FieldElement::from_byte_slice_be(block_hash.as_bytes()).unwrap(),
            block_number,
        })
    }

    /// Get the Number of Transactions in a Given Block
    ///
    /// ### Arguments
    ///
    /// * `block_id` - The identifier of the requested block. This can be the hash of the block, the
    ///   block's number (height), or a specific block tag.
    ///
    /// ### Returns
    ///
    /// * `transaction_count` - The number of transactions in the specified block.
    ///
    /// ### Errors
    ///
    /// This function may return a `BLOCK_NOT_FOUND` error if the specified block does not exist in
    /// the blockchain.
    fn get_block_transaction_count(&self, block_id: BlockId) -> RpcResult<u128> {
        let substrate_block_hash = self.substrate_block_hash_from_starknet_block(block_id).map_err(|e| {
            error!("'{e}'");
            StarknetRpcApiError::BlockNotFound
        })?;

        let starknet_block = get_block_by_block_hash(self.client.as_ref(), substrate_block_hash).unwrap_or_default();

        Ok(starknet_block.header().transaction_count)
    }

    /// Gets the Transaction Status, Including Mempool Status and Execution Details
    ///
    /// This method retrieves the status of a specified transaction. It provides information on
    /// whether the transaction is still in the mempool, has been executed, or dropped from the
    /// mempool. The status includes both finality status and execution status of the
    /// transaction.
    ///
    /// ### Arguments
    ///
    /// * `transaction_hash` - The hash of the transaction for which the status is requested.
    ///
    /// ### Returns
    ///
    /// * `transaction_status` - An object containing the transaction status details:
    ///   - `finality_status`: The finality status of the transaction, indicating whether it is
    ///     confirmed, pending, or rejected.
    ///   - `execution_status`: The execution status of the transaction, providing details on the
    ///     execution outcome if the transaction has been processed.
    fn get_transaction_status(&self, transaction_hash: FieldElement) -> RpcResult<TransactionStatus> {
        let substrate_block_hash = self
            .backend
            .mapping()
            .block_hash_from_transaction_hash(H256::from(transaction_hash.to_bytes_be()))
            .map_err(|e| {
                error!("Failed to get transaction's substrate block hash from mapping_db: {e}");
                StarknetRpcApiError::TxnHashNotFound
            })?
            .ok_or(StarknetRpcApiError::TxnHashNotFound)?;

        let starknet_block = get_block_by_block_hash(self.client.as_ref(), substrate_block_hash)
            .ok_or(StarknetRpcApiError::BlockNotFound)?;

        let chain_id = self.chain_id()?.0.into();

        let starknet_tx =
            if let Some(tx_hashes) = self.get_cached_transaction_hashes(starknet_block.header().hash::<H>().into()) {
                tx_hashes
                    .into_iter()
                    .zip(starknet_block.transactions())
                    .find(|(tx_hash, _)| *tx_hash == Felt252Wrapper(transaction_hash).into())
                    .map(|(_, tx)| to_starknet_core_tx(tx.clone(), transaction_hash))
            } else {
                starknet_block
                    .transactions()
                    .iter()
                    .find(|tx| {
                        tx.compute_hash::<H>(chain_id, false, Some(starknet_block.header().block_number)).0
                            == transaction_hash
                    })
                    .map(|tx| to_starknet_core_tx(tx.clone(), transaction_hash))
            };

        let execution_status = {
            let revert_error = self
                .client
                .runtime_api()
                .get_tx_execution_outcome(substrate_block_hash, Felt252Wrapper(transaction_hash).into())
                .map_err(|e| {
                    error!(
                        "Failed to get transaction execution outcome. Substrate block hash: {substrate_block_hash}, \
                         transaction hash: {transaction_hash}, error: {e}"
                    );
                    StarknetRpcApiError::InternalServerError
                })?;

            if revert_error.is_none() {
                TransactionExecutionStatus::Succeeded
            } else {
                TransactionExecutionStatus::Reverted
            }
        };

        Ok(TransactionStatus { finality_status: TransactionFinalityStatus::AcceptedOnL2, execution_status })
    }

    /// Get the value of the storage at the given address and key.
    ///
    /// This function retrieves the value stored in a specified contract's storage, identified by a
    /// contract address and a storage key, within a specified block in the current network.
    ///
    /// ### Arguments
    ///
    /// * `contract_address` - The address of the contract to read from. This parameter identifies
    ///   the contract whose storage is being queried.
    /// * `key` - The key to the storage value for the given contract. This parameter specifies the
    ///   particular storage slot to be queried.
    /// * `block_id` - The hash of the requested block, or number (height) of the requested block,
    ///   or a block tag. This parameter defines the state of the blockchain at which the storage
    ///   value is to be read.
    ///
    /// ### Returns
    ///
    /// Returns the value at the given key for the given contract, represented as a `FieldElement`.
    /// If no value is found at the specified storage key, returns 0.
    ///
    /// ### Errors
    ///
    /// This function may return errors in the following cases:
    ///
    /// * `BLOCK_NOT_FOUND` - If the specified block does not exist in the blockchain.
    /// * `CONTRACT_NOT_FOUND` - If the specified contract does not exist or is not deployed at the
    ///   given `contract_address` in the specified block.
    /// * `STORAGE_KEY_NOT_FOUND` - If the specified storage key does not exist within the given
    ///   contract.
    fn get_storage_at(&self, contract_address: FieldElement, key: FieldElement, block_id: BlockId) -> RpcResult<Felt> {
        let substrate_block_hash = self.substrate_block_hash_from_starknet_block(block_id).map_err(|e| {
            error!("'{e}'");
            StarknetRpcApiError::BlockNotFound
        })?;

        let contract_address = Felt252Wrapper(contract_address).into();
        let key = Felt252Wrapper(key).into();

        let value = self
            .overrides
            .for_block_hash(self.client.as_ref(), substrate_block_hash)
            .get_storage_by_storage_key(substrate_block_hash, contract_address, key)
            .ok_or_else(|| {
                error!("Failed to retrieve storage at '{contract_address:?}' and '{key:?}'");
                StarknetRpcApiError::ContractNotFound
            })?;

        Ok(Felt(Felt252Wrapper::from(value).into()))
    }

    /// Call a Function in a Contract Without Creating a Transaction
    ///
    /// ### Arguments
    ///
    /// * `request` - The details of the function call to be made. This includes information such as
    ///   the contract address, function signature, and arguments.
    /// * `block_id` - The identifier of the block used to reference the state or call the
    ///   transaction on. This can be the hash of the block, its number (height), or a specific
    ///   block tag.
    ///
    /// ### Returns
    ///
    /// * `result` - The function's return value, as defined in the Cairo output. This is an array
    ///   of field elements (`Felt`).
    ///
    /// ### Errors
    ///
    /// This method may return the following errors:
    /// * `CONTRACT_NOT_FOUND` - If the specified contract address does not exist.
    /// * `CONTRACT_ERROR` - If there is an error with the contract or the function call.
    /// * `BLOCK_NOT_FOUND` - If the specified block does not exist in the blockchain.
    fn call(&self, request: FunctionCall, block_id: BlockId) -> RpcResult<Vec<String>> {
        let substrate_block_hash = self.substrate_block_hash_from_starknet_block(block_id).map_err(|e| {
            error!("'{e}'");
            StarknetRpcApiError::BlockNotFound
        })?;

        let runtime_api = self.client.runtime_api();

        let calldata = Calldata(Arc::new(request.calldata.iter().map(|x| Felt252Wrapper::from(*x).into()).collect()));

        let result = runtime_api
            .call(
                substrate_block_hash,
                Felt252Wrapper(request.contract_address).into(),
                Felt252Wrapper(request.entry_point_selector).into(),
                calldata,
            )
            .map_err(|e| {
                error!("Request parameters error: {e}");
                StarknetRpcApiError::InternalServerError
            })?;

        let result = convert_error(self.client.clone(), substrate_block_hash, result)?;

        Ok(result.iter().map(|x| format!("{:#x}", x.0)).collect())
    }

    /// Get the Contract Class Definition at a Given Address in a Specific Block
    ///
    /// ### Arguments
    ///
    /// * `block_id` - The identifier of the block. This can be the hash of the block, its number
    ///   (height), or a specific block tag.
    /// * `contract_address` - The address of the contract whose class definition will be returned.
    ///
    /// ### Returns
    ///
    /// * `contract_class` - The contract class definition. This may be either a standard contract
    ///   class or a deprecated contract class, depending on the contract's status and the
    ///   blockchain's version.
    ///
    /// ### Errors
    ///
    /// This method may return the following errors:
    /// * `BLOCK_NOT_FOUND` - If the specified block does not exist in the blockchain.
    /// * `CONTRACT_NOT_FOUND` - If the specified contract address does not exist.
    fn get_class_at(&self, block_id: BlockId, contract_address: FieldElement) -> RpcResult<ContractClass> {
        let substrate_block_hash = self.substrate_block_hash_from_starknet_block(block_id).map_err(|e| {
            error!("'{e}'");
            StarknetRpcApiError::BlockNotFound
        })?;

        let contract_address_wrapped = Felt252Wrapper(contract_address).into();
        let contract_class = self
            .overrides
            .for_block_hash(self.client.as_ref(), substrate_block_hash)
            .contract_class_by_address(substrate_block_hash, contract_address_wrapped)
            .ok_or_else(|| {
                error!("Failed to retrieve contract class at '{contract_address}'");
                StarknetRpcApiError::ContractNotFound
            })?;

        Ok(to_rpc_contract_class(contract_class).map_err(|e| {
            error!("Failed to convert contract class at '{contract_address}' to RPC contract class: {e}");
            StarknetRpcApiError::InvalidContractClass
        })?)
    }

    /// Get the contract class hash in the given block for the contract deployed at the given
    /// address
    ///
    /// ### Arguments
    ///
    /// * `block_id` - The hash of the requested block, or number (height) of the requested block,
    ///   or a block tag
    /// * `contract_address` - The address of the contract whose class hash will be returned
    ///
    /// ### Returns
    ///
    /// * `class_hash` - The class hash of the given contract
    fn get_class_hash_at(&self, block_id: BlockId, contract_address: FieldElement) -> RpcResult<Felt> {
        let substrate_block_hash = self.substrate_block_hash_from_starknet_block(block_id).map_err(|e| {
            error!("'{e}'");
            StarknetRpcApiError::BlockNotFound
        })?;

        let contract_address = Felt252Wrapper(contract_address).into();
        let class_hash = self
            .overrides
            .for_block_hash(self.client.as_ref(), substrate_block_hash)
            .contract_class_hash_by_address(substrate_block_hash, contract_address)
            .ok_or_else(|| {
                error!("Failed to retrieve contract class hash at '{contract_address:?}'");
                StarknetRpcApiError::ContractNotFound
            })?;

        Ok(Felt(Felt252Wrapper::from(class_hash).into()))
    }

    /// Returns an object about the sync status, or false if the node is not synching
    ///
    /// ### Arguments
    ///
    /// This function does not take any arguments.
    ///
    /// ### Returns
    ///
    /// * `Syncing` - An Enum that can either be a `mc_rpc_core::SyncStatus` struct representing the
    ///   sync status, or a `Boolean` (`false`) indicating that the node is not currently
    ///   synchronizing.
    ///
    /// This is an asynchronous function due to its reliance on `sync_service.best_seen_block()`,
    /// which potentially involves network communication and processing to determine the best block
    /// seen by the sync service.
    async fn syncing(&self) -> RpcResult<SyncStatusType> {
        // obtain best seen (highest) block number
        match self.sync_service.best_seen_block().await {
            Ok(best_seen_block) => {
                let best_number = self.client.info().best_number;
                let highest_number = best_seen_block.unwrap_or(best_number);

                // get a starknet block from the starting substrate block number
                let starting_block = madara_backend_client::starknet_block_from_substrate_hash(
                    self.client.as_ref(),
                    self.starting_block,
                );

                // get a starknet block from the current substrate block number
                let current_block =
                    madara_backend_client::starknet_block_from_substrate_hash(self.client.as_ref(), best_number);

                // get a starknet block from the highest substrate block number
                let highest_block =
                    madara_backend_client::starknet_block_from_substrate_hash(self.client.as_ref(), highest_number);

                if starting_block.is_ok() && current_block.is_ok() && highest_block.is_ok() {
                    // Convert block numbers and hashes to the respective type required by the `syncing` endpoint.
                    let starting_block_num = UniqueSaturatedInto::<u64>::unique_saturated_into(self.starting_block);
                    let starting_block_hash = starting_block?.header().hash::<H>().0;

                    let current_block_num = UniqueSaturatedInto::<u64>::unique_saturated_into(best_number);
                    let current_block_hash = current_block?.header().hash::<H>().0;

                    let highest_block_num = UniqueSaturatedInto::<u64>::unique_saturated_into(highest_number);
                    let highest_block_hash = highest_block?.header().hash::<H>().0;

                    // Build the `SyncStatus` struct with the respective syn information
                    Ok(SyncStatusType::Syncing(SyncStatus {
                        starting_block_num,
                        starting_block_hash,
                        current_block_num,
                        current_block_hash,
                        highest_block_num,
                        highest_block_hash,
                    }))
                } else {
                    // If there was an error when getting a starknet block, then we return `false`,
                    // as per the endpoint specification
                    log::error!("Failed to load Starknet block");
                    Ok(SyncStatusType::NotSyncing)
                }
            }
            Err(_) => {
                // If there was an error when getting a starknet block, then we return `false`,
                // as per the endpoint specification
                log::error!("`SyncingEngine` shut down");
                Ok(SyncStatusType::NotSyncing)
            }
        }
    }

    /// Get the contract class definition in the given block associated with the given hash.
    ///
    /// ### Arguments
    ///
    /// * `block_id` - The hash of the requested block, or number (height) of the requested block,
    ///   or a block tag.
    /// * `class_hash` - The hash of the requested contract class.
    ///
    /// ### Returns
    ///
    /// Returns the contract class definition if found. In case of an error, returns a
    /// `StarknetRpcApiError` indicating either `BlockNotFound` or `ClassHashNotFound`.
    fn get_class(&self, block_id: BlockId, class_hash: FieldElement) -> RpcResult<ContractClass> {
        let substrate_block_hash = self.substrate_block_hash_from_starknet_block(block_id).map_err(|e| {
            error!("'{e}'");
            StarknetRpcApiError::BlockNotFound
        })?;

        let class_hash = Felt252Wrapper(class_hash).into();

        let contract_class = self
            .overrides
            .for_block_hash(self.client.as_ref(), substrate_block_hash)
            .contract_class_by_class_hash(substrate_block_hash, class_hash)
            .ok_or_else(|| {
                error!("Failed to retrieve contract class from hash '{class_hash}'");
                StarknetRpcApiError::ClassHashNotFound
            })?;

        Ok(to_rpc_contract_class(contract_class).map_err(|e| {
            error!("Failed to convert contract class from hash '{class_hash}' to RPC contract class: {e}");
            StarknetRpcApiError::InternalServerError
        })?)
    }

    /// Get block information with transaction hashes given the block id.
    ///
    /// ### Arguments
    ///
    /// * `block_id` - The hash of the requested block, or number (height) of the requested block,
    ///   or a block tag.
    ///
    /// ### Returns
    ///
    /// Returns block information with transaction hashes. This includes either a confirmed block or
    /// a pending block with transaction hashes, depending on the state of the requested block.
    /// In case the block is not found, returns a `StarknetRpcApiError` with `BlockNotFound`.
    fn get_block_with_tx_hashes(&self, block_id: BlockId) -> RpcResult<MaybePendingBlockWithTxHashes> {
        let substrate_block_hash = self.substrate_block_hash_from_starknet_block(block_id).map_err(|e| {
            error!("'{e}'");
            StarknetRpcApiError::BlockNotFound
        })?;

        let starknet_block = get_block_by_block_hash(self.client.as_ref(), substrate_block_hash).unwrap_or_default();
        let chain_id = self.chain_id()?;
        let starknet_version = starknet_block.header().protocol_version;
        let l1_gas_price = starknet_block.header().l1_gas_price;
        let block_hash = starknet_block.header().hash::<H>();

        let actual_status = if starknet_block.header().block_number
            <= mc_deoxys::l1::ETHEREUM_STATE_UPDATE.lock().unwrap().block_number.0
        {
            BlockStatus::AcceptedOnL1.into()
        } else {
            BlockStatus::AcceptedOnL2.into()
        };

        let transaction_hashes = if let Some(tx_hashes) = self.get_cached_transaction_hashes(block_hash.into()) {
            let mut v = Vec::with_capacity(tx_hashes.len());
            for tx_hash in tx_hashes {
                v.push(h256_to_felt(tx_hash).map_err(|e| {
                    CallError::Failed(anyhow::anyhow!(
                        "The hash cached for block with hash {block_hash:?} is an invalid felt: '{tx_hash}'. The \
                         caching db has probably been tempered"
                    ))
                })?);
            }
            v
        } else {
            starknet_block
                .transactions_hashes::<H>(chain_id.0.into(), Some(starknet_block.header().block_number))
                .map(FieldElement::from)
                .collect()
        };

        let parent_blockhash = starknet_block.header().parent_block_hash;
        let block_with_tx_hashes = BlockWithTxHashes {
            transactions: transaction_hashes,
            status: actual_status,
            block_hash: block_hash.into(),
            parent_hash: Felt252Wrapper::from(parent_blockhash).into(),
            block_number: starknet_block.header().block_number,
            new_root: Felt252Wrapper::from(starknet_block.header().global_state_root).into(),
            timestamp: starknet_block.header().block_timestamp,
            sequencer_address: Felt252Wrapper::from(starknet_block.header().sequencer_address).into(),
            l1_gas_price: starknet_block.header().l1_gas_price.into(),
            starknet_version: starknet_version.to_string(),
        };

        Ok(MaybePendingBlockWithTxHashes::Block(block_with_tx_hashes))
    }

    /// Get the nonce associated with the given address in the given block.
    ///
    /// ### Arguments
    ///
    /// * `block_id` - The hash of the requested block, or number (height) of the requested block,
    ///   or a block tag. This parameter specifies the block in which the nonce is to be checked.
    /// * `contract_address` - The address of the contract whose nonce we're seeking. This is the
    ///   unique identifier of the contract in the Starknet network.
    ///
    /// ### Returns
    ///
    /// Returns the contract's nonce at the requested state. The nonce is returned as a
    /// `FieldElement`, representing the current state of the contract in terms of transactions
    /// count or other contract-specific operations. In case of errors, such as
    /// `BLOCK_NOT_FOUND` or `CONTRACT_NOT_FOUND`, returns a `StarknetRpcApiError` indicating the
    /// specific issue.
    fn get_nonce(&self, block_id: BlockId, contract_address: FieldElement) -> RpcResult<Felt> {
        let substrate_block_hash = self.substrate_block_hash_from_starknet_block(block_id).map_err(|e| {
            error!("'{e}'");
            StarknetRpcApiError::BlockNotFound
        })?;

        let contract_address = Felt252Wrapper(contract_address).into();

        let nonce = self
            .overrides
            .for_block_hash(self.client.as_ref(), substrate_block_hash)
            .nonce(substrate_block_hash, contract_address)
            .ok_or_else(|| {
                error!("Failed to get nonce at '{contract_address:?}'");
                StarknetRpcApiError::ContractNotFound
            })?;

        Ok(Felt(Felt252Wrapper::from(nonce).into()))
    }

    /// Return the currently configured chain id.
    ///
    /// This function provides the chain id for the network that the node is connected to. The chain
    /// id is a unique identifier that distinguishes between different networks, such as mainnet or
    /// testnet.
    ///
    /// ### Arguments
    ///
    /// This function does not take any arguments.
    ///
    /// ### Returns
    ///
    /// Returns the chain id this node is connected to. The chain id is returned as a specific type,
    /// defined by the Starknet protocol, indicating the particular network.
    fn chain_id(&self) -> RpcResult<Felt> {
        let best_block_hash = self.client.info().best_hash;
        let chain_id = self.client.runtime_api().chain_id(best_block_hash).map_err(|e| {
            error!("Failed to fetch chain_id with best_block_hash: {best_block_hash}, error: {e}");
            StarknetRpcApiError::InternalServerError
        })?;

        Ok(Felt(chain_id.0))
    }

    /// Estimate the fee associated with transaction
    ///
    /// # Arguments
    ///
    /// * `request` - starknet transaction request
    /// * `block_id` - hash of the requested block, number (height), or tag
    ///
    /// # Returns
    ///
    /// * `fee_estimate` - fee estimate in gwei
    async fn estimate_fee(
        &self,
        request: Vec<BroadcastedTransaction>,
        block_id: BlockId,
    ) -> RpcResult<Vec<FeeEstimate>> {
        let substrate_block_hash = self.substrate_block_hash_from_starknet_block(block_id).map_err(|e| {
            error!("'{e}'");
            StarknetRpcApiError::BlockNotFound
        })?;
        let best_block_hash = self.client.info().best_hash;
        let chain_id = Felt252Wrapper(self.chain_id()?.0);

        let transactions =
            request.into_iter().map(|tx| tx.try_into()).collect::<Result<Vec<UserTransaction>, _>>().map_err(|e| {
                error!("Failed to convert BroadcastedTransaction to UserTransaction: {e}");
                StarknetRpcApiError::InternalServerError
            })?;

        let fee_estimates = self
            .client
            .runtime_api()
            .estimate_fee(substrate_block_hash, transactions)
            .map_err(|e| {
                error!("Request parameters error: {e}");
                StarknetRpcApiError::InternalServerError
            })?
            .map_err(|e| {
                error!("Failed to call function: {:#?}", e);
                StarknetRpcApiError::ContractError
            })?;

        let estimates = fee_estimates
            .into_iter()
			// FIXME: https://github.com/keep-starknet-strange/madara/issues/329
            .map(|x| FeeEstimate { gas_price: 10, gas_consumed: x.1, overall_fee: x.0 })
            .collect();

        Ok(estimates)
    }

    /// Get the details of a transaction by a given block id and index.
    ///
    /// This function fetches the details of a specific transaction in the StarkNet network by
    /// identifying it through its block and position (index) within that block. If no transaction
    /// is found at the specified index, null is returned.
    ///
    /// ### Arguments
    ///
    /// * `block_id` - The hash of the requested block, or number (height) of the requested block,
    ///   or a block tag. This parameter is used to specify the block in which the transaction is
    ///   located.
    /// * `index` - An integer representing the index in the block where the transaction is expected
    ///   to be found. The index starts from 0 and increases sequentially for each transaction in
    ///   the block.
    ///
    /// ### Returns
    ///
    /// Returns the details of the transaction if found, including the transaction hash. The
    /// transaction details are returned as a type conforming to the StarkNet protocol. In case of
    /// errors like `BLOCK_NOT_FOUND` or `INVALID_TXN_INDEX`, returns a `StarknetRpcApiError`
    /// indicating the specific issue.
    fn get_transaction_by_block_id_and_index(&self, block_id: BlockId, index: u64) -> RpcResult<Transaction> {
        let substrate_block_hash = self.substrate_block_hash_from_starknet_block(block_id).map_err(|e| {
            error!("'{e}'");
            StarknetRpcApiError::BlockNotFound
        })?;

        let starknet_block = get_block_by_block_hash(self.client.as_ref(), substrate_block_hash).unwrap_or_default();

        let transaction =
            starknet_block.transactions().get(index as usize).ok_or(StarknetRpcApiError::InvalidTxnIndex)?;
        let chain_id = self.chain_id()?;

        let opt_cached_transaction_hashes =
            self.get_cached_transaction_hashes(starknet_block.header().hash::<H>().into());

        let transaction_hash = if let Some(cached_tx_hashes) = opt_cached_transaction_hashes {
            cached_tx_hashes
                .get(index as usize)
                .map(|&h| h256_to_felt(h))
                .ok_or(CallError::Failed(anyhow::anyhow!(
                    "Number of cached tx hashes does not match the number of transactions in block with id {:?}",
                    block_id
                )))?
                .map_err(|e| {
                    CallError::Failed(anyhow::anyhow!(
                        "The hash cached for tx at index {index} of block with id {:?} is an invalid felt. The \
                         caching db has probably been tempered",
                        block_id
                    ))
                })?
        } else {
            transaction.compute_hash::<H>(chain_id.0.into(), false, Some(starknet_block.header().block_number)).0
        };

        Ok(to_starknet_core_tx(transaction.clone(), transaction_hash))
    }

    /// Get block information with full transactions given the block id.
    ///
    /// This function retrieves detailed information about a specific block in the StarkNet network,
    /// including all transactions contained within that block. The block is identified using its
    /// unique block id, which can be the block's hash, its number (height), or a block tag.
    ///
    /// ### Arguments
    ///
    /// * `block_id` - The hash of the requested block, or number (height) of the requested block,
    ///   or a block tag. This parameter is used to specify the block from which to retrieve
    ///   information and transactions.
    ///
    /// ### Returns
    ///
    /// Returns detailed block information along with full transactions. Depending on the state of
    /// the block, this can include either a confirmed block or a pending block with its
    /// transactions. In case the specified block is not found, returns a `StarknetRpcApiError` with
    /// `BlockNotFound`.
    fn get_block_with_txs(&self, block_id: BlockId) -> RpcResult<MaybePendingBlockWithTxs> {
        let substrate_block_hash = self.substrate_block_hash_from_starknet_block(block_id).map_err(|e| {
            error!("Block not found: '{e}'");
            StarknetRpcApiError::BlockNotFound
        })?;

        let starknet_block = get_block_by_block_hash(self.client.as_ref(), substrate_block_hash).unwrap_or_default();
        let block_hash = starknet_block.header().hash::<H>();
        let starknet_version = starknet_block.header().protocol_version;

        let actual_status = if starknet_block.header().block_number
            <= mc_deoxys::l1::ETHEREUM_STATE_UPDATE.lock().unwrap().block_number.0
        {
            BlockStatus::AcceptedOnL1.into()
        } else {
            BlockStatus::AcceptedOnL2.into()
        };

        let chain_id = self.chain_id()?;
        let chain_id = Felt252Wrapper(chain_id.0);

        let opt_cached_transaction_hashes =
            self.get_cached_transaction_hashes(starknet_block.header().hash::<H>().into());
        let mut transactions = Vec::with_capacity(starknet_block.transactions().len());
        for (index, tx) in starknet_block.transactions().iter().enumerate() {
            let tx_hash = if let Some(cached_tx_hashes) = opt_cached_transaction_hashes.as_ref() {
                cached_tx_hashes
                    .get(index)
                    .map(|&h| h256_to_felt(h))
                    .ok_or(CallError::Failed(anyhow::anyhow!(
                        "Number of cached tx hashes does not match the number of transactions in block with hash {:?}",
                        block_hash
                    )))?
                    .map_err(|e| {
                        CallError::Failed(anyhow::anyhow!(
                            "The hash cached for tx at index {index} of block with hash {block_hash:?} is an invalid \
                             felt. The caching db has probably been tempered"
                        ))
                    })?
            } else {
                tx.compute_hash::<H>(chain_id.0.into(), false, Some(starknet_block.header().block_number)).0
            };

            transactions.push(to_starknet_core_tx(tx.clone(), tx_hash));
        }

        let block_with_txs = BlockWithTxs {
            status: actual_status,
            block_hash: block_hash.into(),
            parent_hash: Felt252Wrapper::from(starknet_block.header().parent_block_hash).into(),
            block_number: starknet_block.header().block_number,
            new_root: Felt252Wrapper::from(starknet_block.header().global_state_root).into(),
            timestamp: starknet_block.header().block_timestamp,
            sequencer_address: Felt252Wrapper::from(starknet_block.header().sequencer_address).into(),
            transactions,
            l1_gas_price: starknet_block.header().l1_gas_price.into(),
            starknet_version: starknet_version.to_string(),
        };

        Ok(MaybePendingBlockWithTxs::Block(block_with_txs))
    }

    /// Get the information about the result of executing the requested block.
    ///
    /// This function fetches details about the state update resulting from executing a specific
    /// block in the StarkNet network. The block is identified using its unique block id, which can
    /// be the block's hash, its number (height), or a block tag.
    ///
    /// ### Arguments
    ///
    /// * `block_id` - The hash of the requested block, or number (height) of the requested block,
    ///   or a block tag. This parameter specifies the block for which the state update information
    ///   is required.
    ///
    /// ### Returns
    ///
    /// Returns information about the state update of the requested block, including any changes to
    /// the state of the network as a result of the block's execution. This can include a confirmed
    /// state update or a pending state update. If the block is not found, returns a
    /// `StarknetRpcApiError` with `BlockNotFound`.
    fn get_state_update(&self, block_id: BlockId) -> RpcResult<StateUpdate> {
        let substrate_block_hash = self.substrate_block_hash_from_starknet_block(block_id).map_err(|e| {
            error!("'{e}'");
            StarknetRpcApiError::BlockNotFound
        })?;

        let starknet_block = get_block_by_block_hash(self.client.as_ref(), substrate_block_hash).unwrap_or_default();

        let old_root = if starknet_block.header().block_number > 0 {
<<<<<<< HEAD
            let parent_block_hash = Felt252Wrapper::from(starknet_block.header().parent_block_hash).into();
=======
            let parent_block_hash =
                (TryInto::<FieldElement>::try_into(Felt252Wrapper::from(starknet_block.header().parent_block_hash)))
                    .unwrap();
>>>>>>> ec47d6e7
            let substrate_parent_block_hash =
                self.substrate_block_hash_from_starknet_block(BlockId::Hash(parent_block_hash)).map_err(|e| {
                    error!("'{e}'");
                    StarknetRpcApiError::BlockNotFound
                })?;

            let parent_block =
                get_block_by_block_hash(self.client.as_ref(), substrate_parent_block_hash).unwrap_or_default();
            Felt252Wrapper::from(parent_block.header().global_state_root).into()
        } else {
            FieldElement::default()
        };

        Ok(StateUpdate {
            block_hash: starknet_block.header().hash::<H>().into(),
            new_root: Felt252Wrapper::from(starknet_block.header().global_state_root).into(),
            old_root,
            state_diff: StateDiff {
                storage_diffs: Vec::new(),
                deprecated_declared_classes: Vec::new(),
                declared_classes: Vec::new(),
                deployed_contracts: Vec::new(),
                replaced_classes: Vec::new(),
                nonces: Vec::new(),
            },
        })
    }

    /// Returns all events matching the given filter.
    ///
    /// This function retrieves all event objects that match the conditions specified in the
    /// provided event filter. The filter can include various criteria such as contract addresses,
    /// event types, and block ranges. The function supports pagination through the result page
    /// request schema.
    ///
    /// ### Arguments
    ///
    /// * `filter` - The conditions used to filter the returned events. The filter is a combination
    ///   of an event filter and a result page request, allowing for precise control over which
    ///   events are returned and in what quantity.
    ///
    /// ### Returns
    ///
    /// Returns a chunk of event objects that match the filter criteria, encapsulated in an
    /// `EventsChunk` type. The chunk includes details about the events, such as their data, the
    /// block in which they occurred, and the transaction that triggered them. In case of
    /// errors, such as `PAGE_SIZE_TOO_BIG`, `INVALID_CONTINUATION_TOKEN`, `BLOCK_NOT_FOUND`, or
    /// `TOO_MANY_KEYS_IN_FILTER`, returns a `StarknetRpcApiError` indicating the specific issue.
    async fn get_events(&self, filter: EventFilterWithPage) -> RpcResult<EventsPage> {
        let continuation_token = match filter.result_page_request.continuation_token {
            Some(token) => types::ContinuationToken::parse(token).map_err(|e| {
                error!("Failed to parse continuation token: {:?}", e);
                StarknetRpcApiError::InvalidContinuationToken
            })?,
            None => types::ContinuationToken::default(),
        };
        let from_address = filter.event_filter.address.map(Felt252Wrapper::from);
        let keys = filter.event_filter.keys.unwrap_or_default();
        let chunk_size = filter.result_page_request.chunk_size;

        if keys.len() > MAX_EVENTS_KEYS {
            return Err(StarknetRpcApiError::TooManyKeysInFilter.into());
        }
        if chunk_size > MAX_EVENTS_CHUNK_SIZE as u64 {
            return Err(StarknetRpcApiError::PageSizeTooBig.into());
        }

        // Get the substrate block numbers for the requested range
        let latest_block =
            self.substrate_block_number_from_starknet_block(BlockId::Tag(BlockTag::Latest)).map_err(|e| {
                error!("'{e}'");
                StarknetRpcApiError::BlockNotFound
            })?;
        let from_block = self
            .substrate_block_number_from_starknet_block(filter.event_filter.from_block.unwrap_or(BlockId::Number(0)))
            .map_err(|e| {
                error!("'{e}'");
                StarknetRpcApiError::BlockNotFound
            })?;
        let to_block = self
            .substrate_block_number_from_starknet_block(
                filter.event_filter.to_block.unwrap_or(BlockId::Tag(BlockTag::Latest)),
            )
            .map_err(|e| {
                error!("'{e}'");
                StarknetRpcApiError::BlockNotFound
            })?;

        // Verify that the requested range is valid
        if from_block > to_block {
            return Ok(EventsPage { events: vec![], continuation_token: None });
        }

        let to_block = if latest_block > to_block { to_block } else { latest_block };
        let filter = RpcEventFilter { from_block, to_block, from_address, keys, chunk_size, continuation_token };

        self.filter_events(filter)
    }

    /// Get the details and status of a submitted transaction.
    ///
    /// This function retrieves the detailed information and status of a transaction identified by
    /// its hash. The transaction hash uniquely identifies a specific transaction that has been
    /// submitted to the StarkNet network.
    ///
    /// ### Arguments
    ///
    /// * `transaction_hash` - The hash of the requested transaction. This parameter specifies the
    ///   transaction for which details and status are requested.
    ///
    /// ### Returns
    ///
    /// Returns information about the requested transaction, including its status, sender,
    /// recipient, and other transaction details. The information is encapsulated in a `Transaction`
    /// type, which is a combination of the `TXN` schema and additional properties, such as the
    /// `transaction_hash`. In case the specified transaction hash is not found, returns a
    /// `StarknetRpcApiError` with `TXN_HASH_NOT_FOUND`.
    ///
    /// ### Errors
    ///
    /// The function may return one of the following errors if encountered:
    /// - `PAGE_SIZE_TOO_BIG` if the requested page size exceeds the allowed limit.
    /// - `INVALID_CONTINUATION_TOKEN` if the provided continuation token is invalid or expired.
    /// - `BLOCK_NOT_FOUND` if the specified block is not found.
    /// - `TOO_MANY_KEYS_IN_FILTER` if there are too many keys in the filter, which may exceed the
    ///   system's capacity.
    fn get_transaction_by_hash(&self, transaction_hash: FieldElement) -> RpcResult<Transaction> {
        let substrate_block_hash_from_db = self
            .backend
            .mapping()
            .block_hash_from_transaction_hash(H256::from(transaction_hash.to_bytes_be()))
            .map_err(|e| {
                error!("Failed to get transaction's substrate block hash from mapping_db: {e}");
                StarknetRpcApiError::TxnHashNotFound
            })?;

        let substrate_block_hash = match substrate_block_hash_from_db {
            Some(block_hash) => block_hash,
            None => return Err(StarknetRpcApiError::TxnHashNotFound.into()),
        };

        let starknet_block = get_block_by_block_hash(self.client.as_ref(), substrate_block_hash).unwrap_or_default();
        let chain_id = self.chain_id()?.0.into();

        let find_tx =
            if let Some(tx_hashes) = self.get_cached_transaction_hashes(starknet_block.header().hash::<H>().into()) {
                tx_hashes
                    .into_iter()
                    .zip(starknet_block.transactions())
                    .find(|(tx_hash, _)| *tx_hash == Felt252Wrapper(transaction_hash).into())
                    .map(|(_, tx)| to_starknet_core_tx(tx.clone(), transaction_hash))
            } else {
                starknet_block
                    .transactions()
                    .iter()
                    .find(|tx| {
                        tx.compute_hash::<H>(chain_id, false, Some(starknet_block.header().block_number)).0
                            == transaction_hash
                    })
                    .map(|tx| to_starknet_core_tx(tx.clone(), transaction_hash))
            };

        find_tx.ok_or(StarknetRpcApiError::TxnHashNotFound.into())
    }

    /// Get the transaction receipt by the transaction hash.
    ///
    /// This function retrieves the transaction receipt for a specific transaction identified by its
    /// hash. The transaction receipt includes information about the execution status of the
    /// transaction, events generated during its execution, and other relevant details.
    ///
    /// ### Arguments
    ///
    /// * `transaction_hash` - The hash of the requested transaction. This parameter specifies the
    ///   transaction for which the receipt is requested.
    ///
    /// ### Returns
    ///
    /// Returns a transaction receipt, which can be one of two types:
    /// - `TransactionReceipt` if the transaction has been processed and has a receipt.
    /// - `PendingTransactionReceipt` if the transaction is pending and the receipt is not yet
    ///   available.
    ///
    /// ### Errors
    ///
    /// The function may return a `TXN_HASH_NOT_FOUND` error if the specified transaction hash is
    /// not found.
    async fn get_transaction_receipt(
        &self,
        transaction_hash: FieldElement,
    ) -> RpcResult<MaybePendingTransactionReceipt> {
        async fn wait_for_tx_inclusion<B: sp_api::BlockT>(
            madara_backend: Arc<MadaraBackend<B>>,
            transaction_hash: FieldElement,
        ) -> Result<<B as BlockT>::Hash, StarknetRpcApiError> {
            let substrate_block_hash;

            loop {
                let substrate_block_hash_from_db = madara_backend
                    .mapping()
                    .block_hash_from_transaction_hash(H256::from(transaction_hash.to_bytes_be()))
                    .map_err(|e| {
                        error!("Failed to interact with db backend error: {e}");
                        StarknetRpcApiError::InternalServerError
                    })?;

                match substrate_block_hash_from_db {
                    Some(block_hash) => {
                        substrate_block_hash = block_hash;
                        break;
                    }
                    None => {
                        // TODO: hardcoded to match the blocktime; make it dynamic
                        tokio::time::sleep(std::time::Duration::from_millis(6000)).await;
                        continue;
                    }
                };
            }

            Ok(substrate_block_hash)
        }

        let substrate_block_hash = match tokio::time::timeout(
            std::time::Duration::from_millis(60000),
            wait_for_tx_inclusion(self.backend.clone(), transaction_hash),
        )
        .await
        {
            Err(_) => {
                error!("did not receive tx hash within 1 minute");
                return Err(StarknetRpcApiError::TxnHashNotFound.into());
            }
            Ok(res) => res,
        }?;

        let starknet_block: mp_block::Block =
            get_block_by_block_hash(self.client.as_ref(), substrate_block_hash).unwrap_or_default();
        let block_header = starknet_block.header();
        let block_hash = block_header.hash::<H>().into();
        let block_number = block_header.block_number;

        let block_extrinsics = self
            .client
            .block_body(substrate_block_hash)
            .map_err(|e| {
                error!("Failed to get block body. Substrate block hash: {substrate_block_hash}, error: {e}");
                StarknetRpcApiError::InternalServerError
            })?
            .ok_or(StarknetRpcApiError::BlockNotFound)?;

        let chain_id = self.chain_id()?.0.into();

        let starknet_version = starknet_block.header().protocol_version;

        let fee_disabled =
            self.client.runtime_api().is_transaction_fee_disabled(substrate_block_hash).map_err(|e| {
                error!("Failed to get check fee disabled. Substrate block hash: {substrate_block_hash}, error: {e}");
                StarknetRpcApiError::InternalServerError
            })?;

        let (tx_index, transaction) = self
            .client
            .runtime_api()
            .get_index_and_tx_for_tx_hash(substrate_block_hash, block_extrinsics, chain_id, transaction_hash.into())
            .map_err(|e| {
                error!(
                    "Failed to get index for transaction hash. Substrate block hash: {substrate_block_hash}, \
                     transaction hash: {transaction_hash}, error: {e}"
                );
                StarknetRpcApiError::InternalServerError
            })?
            .expect("the transaction should be present in the substrate extrinsics"); // not reachable

        let events = self
            .client
            .runtime_api()
            .get_events_for_tx_by_index(substrate_block_hash, tx_index)
            .map_err(|e| {
                error!(
                    "Failed to get events for transaction index. Substrate block hash: {substrate_block_hash}, \
                     transaction idx: {tx_index}, error: {e}"
                );
                StarknetRpcApiError::InternalServerError
            })?
            .expect("the transaction should be present in the substrate extrinsics"); // not reachable

        let execution_result = {
            let revert_error = self
                .client
                .runtime_api()
                .get_tx_execution_outcome(substrate_block_hash, Felt252Wrapper(transaction_hash).into())
                .map_err(|e| {
                    error!(
                        "Failed to get transaction execution outcome. Substrate block hash: {substrate_block_hash}, \
                         transaction hash: {transaction_hash}, error: {e}"
                    );
                    StarknetRpcApiError::InternalServerError
                })?;

            match revert_error {
                None => ExecutionResult::Succeeded,
                // This is safe because the message is a Vec<u8> build from a String
                Some(message) => ExecutionResult::Reverted { reason: unsafe { String::from_utf8_unchecked(message) } },
            }
        };

        // TODO(#1291): compute execution_resources correctly to the receipt
        let execution_resources = StarknetRPCExecutionResources::default();

        // TODO(#1291): compute message hash correctly to L1HandlerTransactionReceipt
        let message_hash: Hash256 = Hash256::from_felt(&FieldElement::default());

        fn event_conversion(event: starknet_api::transaction::Event) -> starknet_core::types::Event {
            starknet_core::types::Event {
                from_address: Felt252Wrapper::from(event.from_address).0,
                keys: event.content.keys.into_iter().map(|felt| Felt252Wrapper::from(felt).0).collect(),
                data: event.content.data.0.into_iter().map(|felt| Felt252Wrapper::from(felt).0).collect(),
            }
        }

        let events_converted: Vec<starknet_core::types::Event> =
            events.clone().into_iter().map(event_conversion).collect();

        let actual_fee = if fee_disabled {
            FieldElement::ZERO
        } else {
            // Event {
            //     from_address: fee_token_address,
            //     keys: [selector("Transfer")],
            //     data: [
            //         send_from_address,       // account_contract_address
            //         send_to_address,         // to (sequencer address)
            //         expected_fee_value_low,  // transfer amount (fee)
            //         expected_fee_value_high,
            //     ]},
            // fee transfer must be the last event, except enabled disable-transaction-fee feature
            events_converted.last().unwrap().data[2]
        };

        let actual_status = if starknet_block.header().block_number
            <= mc_deoxys::l1::ETHEREUM_STATE_UPDATE.lock().unwrap().block_number.0
        {
            TransactionFinalityStatus::AcceptedOnL1.into()
        } else {
            TransactionFinalityStatus::AcceptedOnL2.into()
        };
        let messages = self
            .client
            .runtime_api()
            .get_tx_messages_to_l1(substrate_block_hash, Felt252Wrapper(transaction_hash).into())
            .map_err(|e| {
                error!("'{e}'");
                StarknetRpcApiError::InternalServerError
            })?;

        fn message_conversion(message: starknet_api::transaction::MessageToL1) -> starknet_core::types::MsgToL1 {
            let mut to_address = [0u8; 32];
            to_address[12..32].copy_from_slice(message.to_address.0.as_bytes());
            starknet_core::types::MsgToL1 {
                from_address: Felt252Wrapper::from(message.from_address).0,
                to_address: FieldElement::from_bytes_be(&to_address).unwrap(),
                payload: message.payload.0.into_iter().map(|felt| Felt252Wrapper::from(felt).0).collect(),
            }
        }

        let receipt = match transaction {
            mp_transactions::Transaction::Declare(_) => TransactionReceipt::Declare(DeclareTransactionReceipt {
                transaction_hash,
                actual_fee,
                finality_status: actual_status,
                block_hash,
                block_number,
                messages_sent: messages.into_iter().map(message_conversion).collect(),
                events: events_converted,
                execution_result,
                execution_resources: execution_resources.into(),
            }),
            mp_transactions::Transaction::DeployAccount(tx) => {
                TransactionReceipt::DeployAccount(DeployAccountTransactionReceipt {
                    transaction_hash,
                    actual_fee,
                    finality_status: actual_status,
                    block_hash,
                    block_number,
                    messages_sent: messages.into_iter().map(message_conversion).collect(),
                    events: events_converted,
                    contract_address: tx.get_account_address(),
                    execution_result,
                    execution_resources: execution_resources.into(),
                })
            }
            mp_transactions::Transaction::Deploy(tx) => TransactionReceipt::Deploy(DeployTransactionReceipt {
                transaction_hash,
                actual_fee,
                finality_status: actual_status,
                block_hash,
                block_number,
                messages_sent: Default::default(),
                events: events_converted,
                contract_address: tx.get_account_address(),
                execution_result,
                execution_resources: execution_resources.into(),
            }),
            mp_transactions::Transaction::Invoke(_) => TransactionReceipt::Invoke(InvokeTransactionReceipt {
                transaction_hash,
                actual_fee,
                finality_status: actual_status,
                block_hash,
                block_number,
                messages_sent: messages.into_iter().map(message_conversion).collect(),
                events: events_converted,
                execution_result,
                execution_resources: execution_resources.into(),
            }),
            mp_transactions::Transaction::L1Handler(_) => TransactionReceipt::L1Handler(L1HandlerTransactionReceipt {
                message_hash,
                transaction_hash,
                actual_fee,
                finality_status: actual_status,
                block_hash,
                block_number,
                messages_sent: messages.into_iter().map(message_conversion).collect(),
                events: events_converted,
                execution_result,
                execution_resources: execution_resources.into(),
            }),
        };

        Ok(MaybePendingTransactionReceipt::Receipt(receipt))
    }
}

#[async_trait]
#[allow(unused_variables)]
impl<A, B, BE, G, C, P, H> StarknetTraceRpcApiServer for Starknet<A, B, BE, G, C, P, H>
where
    A: ChainApi<Block = B> + 'static,
    B: BlockT,
    BE: Backend<B> + 'static,
    G: GenesisProvider + Send + Sync + 'static,
    C: HeaderBackend<B> + BlockBackend<B> + StorageProvider<B, BE> + 'static,
    C: ProvideRuntimeApi<B>,
    C::Api: StarknetRuntimeApi<B> + ConvertTransactionRuntimeApi<B>,
    P: TransactionPool<Block = B> + 'static,
    H: HasherT + Send + Sync + 'static,
{
    async fn simulate_transactions(
        &self,
        block_id: BlockId,
        transactions: Vec<BroadcastedTransaction>,
        simulation_flags: Vec<SimulationFlag>,
    ) -> RpcResult<Vec<SimulatedTransaction>> {
        let substrate_block_hash = self.substrate_block_hash_from_starknet_block(block_id).map_err(|e| {
            error!("'{e}'");
            StarknetRpcApiError::BlockNotFound
        })?;
        let best_block_hash = self.client.info().best_hash;
        let chain_id = Felt252Wrapper(self.chain_id()?.0);

        let mut user_transactions = vec![];
        for tx in transactions {
            let tx = tx.try_into().map_err(|e| {
                error!("Failed to convert BroadcastedTransaction to UserTransaction: {e}");
                StarknetRpcApiError::InternalServerError
            })?;
            user_transactions.push(tx);
        }

        let simulation_flags: SimulationFlags = simulation_flags.into();

        let fee_estimates = self
            .client
            .runtime_api()
            .simulate_transactions(substrate_block_hash, user_transactions, simulation_flags)
            .map_err(|e| {
                error!("Request parameters error: {e}");
                StarknetRpcApiError::InternalServerError
            })?
            .map_err(|e| {
                error!("Failed to call function: {:#?}", e);
                StarknetRpcApiError::ContractError
            })?;

        Ok(fee_estimates)
    }
}

async fn submit_extrinsic<P, B>(
    pool: Arc<P>,
    best_block_hash: <B as BlockT>::Hash,
    extrinsic: <B as BlockT>::Extrinsic,
) -> Result<<P as TransactionPool>::Hash, StarknetRpcApiError>
where
    P: TransactionPool<Block = B> + 'static,
    B: BlockT,
    <B as BlockT>::Extrinsic: Send + Sync + 'static,
{
    pool.submit_one(best_block_hash, TX_SOURCE, extrinsic).await.map_err(|e| {
        error!("Failed to submit extrinsic: {:?}", e);
        match e.into_pool_error() {
            Ok(PoolError::InvalidTransaction(InvalidTransaction::BadProof)) => StarknetRpcApiError::ValidationFailure,
            _ => StarknetRpcApiError::InternalServerError,
        }
    })
}

async fn convert_tx_to_extrinsic<C, B>(
    client: Arc<C>,
    best_block_hash: <B as BlockT>::Hash,
    transaction: UserTransaction,
) -> Result<<B as BlockT>::Extrinsic, StarknetRpcApiError>
where
    B: BlockT,
    C: ProvideRuntimeApi<B>,
    C::Api: StarknetRuntimeApi<B> + ConvertTransactionRuntimeApi<B>,
{
    let extrinsic = client.runtime_api().convert_transaction(best_block_hash, transaction).map_err(|e| {
        error!("Failed to convert transaction: {:?}", e);
        StarknetRpcApiError::InternalServerError
    })?;

    Ok(extrinsic)
}

fn convert_error<C, B, T>(
    client: Arc<C>,
    best_block_hash: <B as BlockT>::Hash,
    call_result: Result<T, DispatchError>,
) -> Result<T, StarknetRpcApiError>
where
    B: BlockT,
    C: ProvideRuntimeApi<B>,
    C::Api: StarknetRuntimeApi<B> + ConvertTransactionRuntimeApi<B>,
{
    match call_result {
        Ok(val) => Ok(val),
        Err(e) => match client.runtime_api().convert_error(best_block_hash, e) {
            Ok(starknet_error) => Err(starknet_error.into()),
            Err(_) => Err(StarknetRpcApiError::InternalServerError),
        },
    }
}

fn h256_to_felt(h256: H256) -> Result<FieldElement, Felt252WrapperError> {
    Felt252Wrapper::try_from(h256).map(|f| f.0)
}<|MERGE_RESOLUTION|>--- conflicted
+++ resolved
@@ -48,20 +48,12 @@
 use starknet_core::types::{
     BlockHashAndNumber, BlockId, BlockTag, BlockWithTxHashes, BlockWithTxs, BroadcastedDeclareTransaction,
     BroadcastedDeployAccountTransaction, BroadcastedInvokeTransaction, BroadcastedTransaction, ContractClass,
-<<<<<<< HEAD
-    DeclareTransactionReceipt, DeclareTransactionResult, DeployAccountTransactionReceipt, DeployTransactionReceipt,
-    DeployAccountTransactionResult, EventFilterWithPage, EventsPage, ExecutionResult, FeeEstimate, FieldElement,
-    FunctionCall, Hash256, InvokeTransactionReceipt, InvokeTransactionResult, L1HandlerTransactionReceipt,
-    MaybePendingBlockWithTxHashes, MaybePendingBlockWithTxs, MaybePendingTransactionReceipt, StateDiff, StateUpdate,
-    SyncStatus, SyncStatusType, Transaction, TransactionExecutionStatus, TransactionFinalityStatus, TransactionReceipt,
-=======
     DeclareTransactionReceipt, DeclareTransactionResult, DeployAccountTransactionReceipt,
     DeployAccountTransactionResult, DeployTransactionReceipt, EventFilterWithPage, EventsPage, ExecutionResult,
     FeeEstimate, FieldElement, FunctionCall, InvokeTransactionReceipt, InvokeTransactionResult,
     L1HandlerTransactionReceipt, MaybePendingBlockWithTxHashes, MaybePendingBlockWithTxs,
     MaybePendingTransactionReceipt, StateDiff, StateUpdate, SyncStatus, SyncStatusType, Transaction,
-    TransactionExecutionStatus, TransactionFinalityStatus, TransactionReceipt,
->>>>>>> ec47d6e7
+    TransactionExecutionStatus, TransactionFinalityStatus, TransactionReceipt, Hash256
 };
 use starknet_core::utils::get_selector_from_name;
 
@@ -1165,13 +1157,9 @@
         let starknet_block = get_block_by_block_hash(self.client.as_ref(), substrate_block_hash).unwrap_or_default();
 
         let old_root = if starknet_block.header().block_number > 0 {
-<<<<<<< HEAD
-            let parent_block_hash = Felt252Wrapper::from(starknet_block.header().parent_block_hash).into();
-=======
             let parent_block_hash =
                 (TryInto::<FieldElement>::try_into(Felt252Wrapper::from(starknet_block.header().parent_block_hash)))
                     .unwrap();
->>>>>>> ec47d6e7
             let substrate_parent_block_hash =
                 self.substrate_block_hash_from_starknet_block(BlockId::Hash(parent_block_hash)).map_err(|e| {
                     error!("'{e}'");
