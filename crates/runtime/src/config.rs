//! Configuration of the runtime.
pub use frame_support::traits::{ConstU128, ConstU32, ConstU64, ConstU8, KeyOwnerProofSystem, Randomness, StorageInfo};
pub use frame_support::weights::constants::{
    BlockExecutionWeight, ExtrinsicBaseWeight, RocksDbWeight, WEIGHT_REF_TIME_PER_SECOND,
};
pub use frame_support::weights::{IdentityFee, Weight};
pub use frame_support::{construct_runtime, parameter_types, StorageValue};
pub use frame_system::Call as SystemCall;
use parity_scale_codec::{Decode, Encode};
use serde::{Deserialize, Serialize};
use sp_core::RuntimeDebug;
use sp_runtime::create_runtime_str;
#[cfg(any(feature = "std", test))]
pub use sp_runtime::BuildStorage;
pub use sp_runtime::{Perbill, Permill};
#[cfg(feature = "std")]
use sp_version::NativeVersion;
use sp_version::RuntimeVersion;

use crate::{BlockNumber, RUNTIME_API_VERSIONS};

/// This determines the average expected block time that we are targeting.
/// Blocks will be produced at a minimum duration defined by `SLOT_DURATION`.
/// `SLOT_DURATION` is picked up by `pallet_timestamp` which is in turn picked
/// up by `pallet_aura` to implement `fn slot_duration()`.
///
/// Change this to adjust the block time.
/// a.k.a `BLOCK_TIME`
pub const MILLISECS_PER_BLOCK: u64 = 6000;

// NOTE: Currently it is not possible to change the slot duration after the chain has started.
//       Attempting to do so will brick block production.
pub const SLOT_DURATION: u64 = MILLISECS_PER_BLOCK;

// To learn more about runtime versioning, see:
// https://docs.substrate.io/main-docs/build/upgrade#runtime-versioning
#[sp_version::runtime_version]
pub const VERSION: RuntimeVersion = RuntimeVersion {
    spec_name: create_runtime_str!("madara"),
    impl_name: create_runtime_str!("madara"),
    authoring_version: 1,
    // The version of the runtime specification. A full node will not attempt to use its native
    //   runtime in substitute for the on-chain Wasm runtime unless all of `spec_name`,
    //   `spec_version`, and `authoring_version` are the same between Wasm and native.
    // This value is set to 100 to notify Polkadot-JS App (https://polkadot.js.org/apps) to use
    //   the compatible custom types.
    spec_version: 100,
    impl_version: 1,
    apis: RUNTIME_API_VERSIONS,
    transaction_version: 1,
    state_version: 1,
};

/// The version information used to identify this runtime when compiled natively.
#[cfg(feature = "std")]
pub fn native_version() -> NativeVersion {
    NativeVersion { runtime_version: VERSION, can_author_with: Default::default() }
}

// Time is measured by number of blocks.
pub const MINUTES: BlockNumber = 60_000 / (MILLISECS_PER_BLOCK as BlockNumber);
pub const HOURS: BlockNumber = MINUTES * 60;
pub const DAYS: BlockNumber = HOURS * 24;
pub const NORMAL_DISPATCH_RATIO: Perbill = Perbill::from_percent(75);

/// Existential deposit.
pub const EXISTENTIAL_DEPOSIT: u128 = 500;

parameter_types! {
    pub const BlockHashCount: BlockNumber = 2400;
    pub const Version: RuntimeVersion = VERSION;
    /// We allow for 2 seconds of compute with a 6 second average block time.
    pub BlockWeights: frame_system::limits::BlockWeights =
        frame_system::limits::BlockWeights::with_sensible_defaults(
            Weight::from_parts(2u64 * WEIGHT_REF_TIME_PER_SECOND, u64::MAX),
            NORMAL_DISPATCH_RATIO,
        );
    pub BlockLength: frame_system::limits::BlockLength = frame_system::limits::BlockLength
        ::max_with_normal_ratio(20 * 1024 * 1024, NORMAL_DISPATCH_RATIO);
    pub const SS58Prefix: u8 = 42;
}

/// The current sealing mode being used. This is needed for the runtime to adjust its behavior
/// accordingly, e.g. suppress Aura validations in `OnTimestampSet` for manual or instant sealing.
#[derive(Default, Clone, PartialEq, Decode, Encode, RuntimeDebug, Deserialize, Serialize)]
pub enum SealingMode {
    #[default]
    Default,
    Manual,
    Instant {
        finalize: bool,
    },
}

impl SealingMode {
    pub fn is_default(&self) -> bool {
        matches!(self, SealingMode::Default)
    }
}

#[cfg(feature = "std")]
impl std::fmt::Display for SealingMode {
    fn fmt(&self, f: &mut std::fmt::Formatter<'_>) -> std::fmt::Result {
        match self {
            SealingMode::Default => write!(f, "Default"),
            SealingMode::Manual => write!(f, "Manual"),
            SealingMode::Instant { finalize } => write!(f, "Instant (finalize: {})", finalize),
        }
    }
}

// This storage item will be used to check if we are in the manual sealing mode
parameter_types! {
<<<<<<< HEAD
    pub storage EnableManualSeal: bool = true;
=======
    pub storage Sealing: SealingMode = SealingMode::default();
>>>>>>> 02ebc515
}<|MERGE_RESOLUTION|>--- conflicted
+++ resolved
@@ -111,9 +111,5 @@
 
 // This storage item will be used to check if we are in the manual sealing mode
 parameter_types! {
-<<<<<<< HEAD
-    pub storage EnableManualSeal: bool = true;
-=======
     pub storage Sealing: SealingMode = SealingMode::default();
->>>>>>> 02ebc515
 }